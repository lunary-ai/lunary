import { ensureHasAccessToApp } from "@/lib/api/ensureAppIsLogged"

import { apiWrapper } from "@/lib/api/helpers"
import { Parser } from "@json2csv/plainjs"
import { NextApiRequest, NextApiResponse } from "next"
import postgres from "postgres"

export const config = {
  api: {
    responseLimit: "100mb",
  },
}

const sql = postgres(process.env.DB_URI!)

export default apiWrapper(async function handler(
  req: NextApiRequest,
  res: NextApiResponse,
) {
  await ensureHasAccessToApp(req, res)
  // TODO: server side protection for free plan users

  let { appId, search, models, tags } = req.query
  if (models! instanceof Array || tags instanceof Array) {
    return res.status(422).json({
      error: 'Invalid input: "models" and "tags" must be of type Array.',
    })
  }

  models = models?.split(",") || []
  tags = tags?.split(",") || []

  let searchFilter = sql``
  if (search) {
    searchFilter = sql`and (
      r.input::text ilike ${"%" + search + "%"}
      or r.output::text ilike ${"%" + search + "%"}
      or r.error::text ilike ${"%" + search + "%"}
    )`
  }

  let modelsFilter = sql``
  if (models.length > 0) {
    modelsFilter = sql`and r.name =  any(${models})`
  }

  let tagsFilter = sql``
  if (tags.length > 0) {
    tagsFilter = sql`and r.tags && ${tags}`
  }

  // TODO: app users
  // TODO: cost
  const rows = await sql`
    select
      r.created_at as time,
      r.name as model,
      case 
        when r.ended_at is not null then extract(epoch from (r.ended_at - r.created_at)) 
        else null 
      end as duration,
      coalesce(completion_tokens, 0) + coalesce(prompt_tokens, 0) as tokens,
      tags as tags,
      input as prompt,
      coalesce(output, error) as result
    from
      run r 
    where
      r.app = ${appId}
      and r.type = 'llm'
      ${modelsFilter}
      ${tagsFilter}
      ${searchFilter}
    order by
      r.created_at desc
<<<<<<< HEAD
    limit 1000;
=======
    limit 10000;
>>>>>>> 5a79d273
  `

  const data = rows.length > 0 ? rows : [{}]
  const parser = new Parser()
  const csv = parser.parse(data)
  const buffer = Buffer.from(csv, "utf-8")

  const FIVE_MB = 3.5 * 1024 * 1024

  // TODO: file a way to send all the rows
  if (buffer.length > FIVE_MB) {
    const slicedBuffer = buffer.slice(0, FIVE_MB)
    res.setHeader("Content-Type", "text/csv")
    res.setHeader("Content-Disposition", "attachment; filename=out.csv")
    res.status(200).send(slicedBuffer)
  } else {
    res.setHeader("Content-Type", "text/csv")
    res.setHeader("Content-Disposition", "attachment; filename=out.csv")
    res.status(200).send(buffer)
  }
})<|MERGE_RESOLUTION|>--- conflicted
+++ resolved
@@ -73,11 +73,7 @@
       ${searchFilter}
     order by
       r.created_at desc
-<<<<<<< HEAD
-    limit 1000;
-=======
     limit 10000;
->>>>>>> 5a79d273
   `
 
   const data = rows.length > 0 ? rows : [{}]
