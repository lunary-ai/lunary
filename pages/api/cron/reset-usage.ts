--- conflicted
+++ resolved
@@ -56,14 +56,10 @@
     // send telegram message to user
     if (alreadyLimited.find((u) => u.id === org.id)) continue
 
-<<<<<<< HEAD
     await sendTelegramMessage(
-      `⛔ limited ${user.email} because too many events`,
+      `⛔ limited ${org.name} because too many events`,
       "users",
     )
-=======
-    await sendTelegramMessage(`⛔ limited ${org.name} because too many events`)
->>>>>>> 62780ebd
   }
 }
 
