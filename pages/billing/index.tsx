import { formatLargeNumber } from "@/utils/format"
import { useProfile, useTeam } from "@/utils/supabaseHooks"
import {
  Badge,
  Stack,
  Text,
  Progress,
  Card,
  Title,
  Loader,
  Container,
  Button,
  Alert,
} from "@mantine/core"
import { modals } from "@mantine/modals"
import { useSupabaseClient } from "@supabase/auth-helpers-react"
import { IconInfoTriangle } from "@tabler/icons-react"
import { NextSeo } from "next-seo"
import { useEffect, useState } from "react"

export default function Billing() {
  const { team, loading } = useTeam()
  const supabaseClient = useSupabaseClient()

  const [usage, setUsage] = useState(0)

  useEffect(() => {
    if (team) {
      // last 30 days of runs
      supabaseClient
        .from("run")
        .select("*", { count: "estimated", head: true })
        .gte(
          "created_at",
          new Date(Date.now() - 30 * 24 * 60 * 60 * 1000).toISOString()
        )
        .then(({ count }) => {
          setUsage(count)
        })
    }
  }, [team])

  if (loading) return <Loader />

  const percent = team?.plan === "pro" ? (usage / 30000) * 100 : 1

  const seatAllowance = team?.plan === "free" ? 1 : 5

  return (
    <Container>
      <NextSeo title="Billing" />
      <Stack>
        <Title>Billing</Title>

        <Text size="lg">
          You are currently on the <Badge>{team?.plan}</Badge> plan.
        </Text>

        {team?.plan === "free" && (
          <>
            {percent > 99 && (
              <Alert
                color="red"
                variant="outline"
                icon={<IconInfoTriangle />}
                title="Allowance Reached"
              >
                You have reached your monthly request allowance. Please upgrade
                to keep access to your data.
              </Alert>
            )}
            <Button
              onClick={() =>
                modals.openContextModal({
                  modal: "upgrade",
                  size: 800,
                  innerProps: {},
                })
              }
              w={300}
            >
              Upgrade to Pro
            </Button>
          </>
        )}

<<<<<<< HEAD
        <Card withBorder radius="md" padding="xl">
          <Stack spacing="sm">
            <Text fz="md" fw={700} c="dimmed">
              Monthly Requests Allowance
            </Text>
            <Text fz="lg" fw={500}>
              {formatLargeNumber(usage)} /{" "}
              {team?.plan === "free" ? formatLargeNumber(30000) : "∞"} requests
            </Text>
            <Progress
              value={percent}
              size="lg"
              radius="xl"
              color={percent > 99 ? "red" : "blue"}
            />
          </Stack>
        </Card>
=======
        {team.plan === "free" && (
          <Card withBorder radius="md" padding="xl">
            <Stack spacing="sm">
              <Text fz="md" fw={700} c="dimmed">
                Monthly Requests Allowance
              </Text>
              <Text fz="lg" fw={500}>
                {formatLargeNumber(usage)} / {formatLargeNumber(30000)} requests
              </Text>
              <Progress
                value={percent}
                size="lg"
                radius="xl"
                color={percent > 99 ? "red" : "blue"}
              />
            </Stack>
          </Card>
        )}
>>>>>>> 0a0a972f

        <Card withBorder radius="md" padding="xl">
          <Stack spacing="sm">
            <Text fz="md" fw={700} c="dimmed">
              Seat Allowance
            </Text>
            <Text fz="lg" fw={500}>
              {team?.users?.length} / {seatAllowance} users
            </Text>
            <Progress
              value={(team?.users?.length / seatAllowance) * 100}
              size="lg"
              color="orange"
              radius="xl"
            />
          </Stack>
        </Card>
      </Stack>
    </Container>
  )
}<|MERGE_RESOLUTION|>--- conflicted
+++ resolved
@@ -84,7 +84,6 @@
           </>
         )}
 
-<<<<<<< HEAD
         <Card withBorder radius="md" padding="xl">
           <Stack spacing="sm">
             <Text fz="md" fw={700} c="dimmed">
@@ -102,26 +101,6 @@
             />
           </Stack>
         </Card>
-=======
-        {team.plan === "free" && (
-          <Card withBorder radius="md" padding="xl">
-            <Stack spacing="sm">
-              <Text fz="md" fw={700} c="dimmed">
-                Monthly Requests Allowance
-              </Text>
-              <Text fz="lg" fw={500}>
-                {formatLargeNumber(usage)} / {formatLargeNumber(30000)} requests
-              </Text>
-              <Progress
-                value={percent}
-                size="lg"
-                radius="xl"
-                color={percent > 99 ? "red" : "blue"}
-              />
-            </Stack>
-          </Card>
-        )}
->>>>>>> 0a0a972f
 
         <Card withBorder radius="md" padding="xl">
           <Stack spacing="sm">
