import DataTable from "@/components/blocks/DataTable";
import {
  parseAsBoolean,
  parseAsString,
  parseAsStringEnum,
  useQueryState,
} from "nuqs";

import {
  ActionIcon,
  Button,
  Card,
  Drawer,
  Flex,
  Group,
  Loader,
  Menu,
  Stack,
  Text,
} from "@mantine/core";

import {
  costColumn,
  durationColumn,
  enrichmentColumn,
  feedbackColumn,
  inputColumn,
  nameColumn,
  outputColumn,
  tagsColumn,
  templateColumn,
  timeColumn,
  userColumn,
} from "@/utils/datatable";

import {
  IconBraces,
  IconBrandOpenai,
  IconDotsVertical,
  IconFileExport,
  IconStack2,
  IconStackPop,
  IconTrash,
} from "@tabler/icons-react";

import { NextSeo } from "next-seo";
import { useContext, useEffect, useMemo, useState } from "react";

import { ChatReplay } from "@/components/blocks/RunChat";
import RunInputOutput from "@/components/blocks/RunInputOutput";
import SearchBar from "@/components/blocks/SearchBar";
import CheckPicker from "@/components/checks/Picker";
import Empty from "@/components/layout/Empty";
import { openUpgrade } from "@/components/layout/UpgradeModal";

import analytics from "@/utils/analytics";
import {
  useOrg,
  useProject,
  useProjectInfiniteSWR,
  useRun,
  useUser,
} from "@/utils/dataHooks";
import { fetcher } from "@/utils/fetcher";
import { formatDateTime } from "@/utils/format";

import { ProjectContext } from "@/utils/context";
import { useDebouncedState, useDidUpdate } from "@mantine/hooks";

import RenamableField from "@/components/blocks/RenamableField";
import { useView, useViews } from "@/utils/dataHooks/views";
import { modals } from "@mantine/modals";
import { notifications } from "@mantine/notifications";
import { VisibilityState } from "@tanstack/react-table";
import { useRouter } from "next/router";

import IconPicker from "@/components/blocks/IconPicker";
import { useEnrichers } from "@/utils/dataHooks/evaluators";
import { deserializeLogic, hasAccess, serializeLogic } from "shared";
import { useSortParams } from "@/utils/hooks";

export const defaultColumns = {
  llm: [
    timeColumn("createdAt"),
    nameColumn("Model"),
    durationColumn(),
    userColumn(),
    {
      header: "Tokens",
      size: 100,
      id: "tokens",
      sortingFn: (a, b) => a.tokens.total - b.tokens.total,
      cell: (props) => props.getValue(),
      accessorFn: (row) => row.tokens.total,
    },
    costColumn(),
    inputColumn("Prompt"),
    outputColumn("Result"),
    tagsColumn(),
    feedbackColumn(),
    templateColumn(),
  ],
  trace: [
    timeColumn("createdAt", "Time"),
    nameColumn("Agent"),
    durationColumn(),
    userColumn(),
    feedbackColumn(false),
    tagsColumn(),
    inputColumn("Input"),
    outputColumn(),
  ],
  thread: [
    timeColumn("createdAt", "Started at"),
    userColumn(),
    inputColumn("Last Message"),
    tagsColumn(),
    feedbackColumn(false),
  ],
};

export const CHECKS_BY_TYPE = {
  llm: [
    "date",
    "models",
    "tags",
    "users",
    "languages",
    "entities",
    "templates",
    "sentiment",
    "status",
    "metadata",
    "feedback",
    "cost",
    "duration",
    "tokens",
  ],
  trace: [
    "date",
    "tags",
    "users",
    "status",
    "feedback",
    "duration",
    "metadata",
  ],
  thread: ["date", "tags", "users", "feedback", "metadata"],
};

const VIEW_ICONS = {
  llm: "IconBrandOpenai",
  thread: "IconMessages",
  trace: "IconBinaryTree2",
};

function editCheck(filters, id, params) {
  if (!params) {
    // Remove filter
    return filters.filter((f) => f.id !== id);
  }

  const newChecks = [...filters];
  const index = newChecks.findIndex((f) => f.id === id);
  if (index === -1) {
    newChecks.push({ id, params });
  } else {
    newChecks[index] = { id, params };
  }
  return newChecks;
}

const DEFAULT_CHECK = ["AND"];

export default function Logs() {
  const router = useRouter();
  const { user } = useUser();
  const { projectId } = useContext(ProjectContext);
  const { project, isLoading: projectLoading, setProjectId } = useProject();
  const { org } = useOrg();

  const { insert: insertView, isInserting: isInsertingView } = useViews();

  const [allColumns, setAllColumns] = useState(defaultColumns);

  const [visibleColumns, setVisibleColumns] = useState<VisibilityState>({});
  const [columnsTouched, setColumnsTouched] = useState(false);

  const [viewId, setViewId] = useQueryState<string | undefined>("view", {
    ...parseAsString,
    history: "push",
  });

  const [shouldMutate, setShouldMutate] = useQueryState<boolean | undefined>(
    "mutate",
    parseAsBoolean,
  );

  const [selectedRunId, setSelectedRunId] = useQueryState<string | undefined>(
    "selected",
    parseAsString,
  );
  const [type, setType] = useQueryState<string>(
    "type",
    parseAsStringEnum(["llm", "trace", "thread"]).withDefault(
      (router.query.type as NonNullable<"llm" | "trace" | "thread">) || "llm",
    ),
  );

  const [checks, setChecks] = useQueryState("filters", {
    parse: (value) => deserializeLogic(value, true),
    serialize: serializeLogic,
    defaultValue: DEFAULT_CHECK,
    clearOnDefault: true,
  });

  const { sortParams } = useSortParams();

  const {
    view,
    update: updateView,
    remove: removeView,
    loading: viewLoading,
  } = useView(viewId);

  const serializedChecks = useMemo(() => {
    const checksWithType = editCheck(checks, "type", { type });
    return serializeLogic(checksWithType);
  }, [checks, type, view]);

  const { enrichers: evaluators } = useEnrichers();

  const [query, setQuery] = useDebouncedState<string | null>(null, 300);

  const {
    data: logs,
    isLoading,
    isValidating,
    loadMore,
    mutate: mutateLogs,
  } = useProjectInfiniteSWR(`/runs?${serializedChecks}${sortParams}`);

  useEffect(() => {
<<<<<<< HEAD
    if (!hasAccess(user?.role, "settings", "read")) {
      router.push("/dashboards");
=======
    if (shouldMutate) {
      mutateLogs();
      setShouldMutate(null);
>>>>>>> 91587496
    }
  }, [shouldMutate]);

  const {
    run: selectedRun,
    loading: runLoading,
    deleteRun,
  } = useRun(selectedRunId);

  if (!user.role) {
    return <Loader />;
  }

  useEffect(() => {
    const newColumns = { ...allColumns };

    if (type === "llm") {
      newColumns.llm = newColumns.llm.filter(
        (col) =>
          !(col.accessorKey && col.accessorKey.startsWith("enrichment-")),
      );

      if (Array.isArray(evaluators)) {
        for (const evaluator of evaluators) {
          const id = "enrichment-" + evaluator.id;
          newColumns.llm.splice(
            3,
            0,
            enrichmentColumn(evaluator.name, evaluator.id, evaluator.type),
          );
        }
      }
    }

    setAllColumns(newColumns);
  }, [type, evaluators]);

  useEffect(() => {
    if (selectedRun && selectedRun.projectId !== projectId) {
      setProjectId(selectedRun.projectId);
    }
  }, [selectedRun?.projectId]);

  useDidUpdate(() => {
    // Update search filter
    if (query !== null) {
      const newChecks = editCheck(
        checks,
        "search",
        query.length ? { query } : null,
      );

      setChecks(newChecks);
    }
  }, [query]);

  useEffect(() => {
    // Update visible columns if view changes
    if (view?.columns) {
      setVisibleColumns(view.columns);
    } else {
      setVisibleColumns(allColumns[type]);
    }
  }, [view, type, allColumns]);

  useEffect(() => {
    if (!view) return;

    setType(view.type || "llm");
    setChecks(view.data || []);
    setVisibleColumns(view.columns);
  }, [view, viewId]);

  const exportUrl = useMemo(
    () => `/runs?${serializedChecks}&projectId=${projectId}`,
    [serializedChecks, projectId],
  );

  function exportButton(url: string) {
    return {
      component: "a",
      onClick: () => {
        analytics.trackOnce("ClickExport");

        if (org?.plan === "free") {
          openUpgrade("export");
          return;
        }

        fetcher.getFile(url);
      },
    };
  }

  async function saveView() {
    if (!viewId) {
      const icon = VIEW_ICONS[type];

      const newView = await insertView({
        name: "New View",
        type,
        data: checks,
        columns: visibleColumns,
        icon,
      });

      setViewId(newView.id);
    } else {
      await updateView({
        data: checks,
        columns: visibleColumns,
      });

      notifications.show({
        title: "View saved",
        message: "Your view has been saved.",
      });
    }

    setColumnsTouched(false);
  }

  async function deleteView() {
    modals.openConfirmModal({
      title: "Please confirm your action",
      confirmProps: { color: "red" },
      children: (
        <Text size="sm">
          Are you sure you want to delete this view? This cannot be undone.
        </Text>
      ),
      labels: { confirm: "Confirm", cancel: "Cancel" },
      onConfirm: async () => {
        await removeView(view.id);
        router.push("/logs");
      },
    });
  }

  async function duplicateView() {
    if (view) {
      const newView = await insertView({
        name: `Copy of ${view.name}`,
        type: view.type,
        data: view.data,
        columns: view.columns,
        icon: view.icon,
      });

      notifications.show({
        title: "View duplicated",
        message: `A copy of the view has been created with the name "Copy of ${view.name}".`,
      });

      setViewId(newView.id);
    }
  }

  // Show button if column changed or view has changes, or it's not a view
  const showSaveView = useMemo(
    () =>
      columnsTouched ||
      (checks &&
        checks.length > 1 &&
        (!view || JSON.stringify(view.data) !== JSON.stringify(checks))),
    [columnsTouched, checks, view],
  );

  console.log(logs);

  return (
    <Empty
      enable={
        !viewLoading &&
        !isLoading &&
        !projectLoading &&
        project &&
        !project.activated
      }
      Icon={IconBrandOpenai}
      title="Waiting for recordings..."
      showProjectId
      description="Once you've setup the SDK, your LLM calls and traces will appear here."
    >
      <Stack h={"calc(100vh - var(--navbar-with-filters-size))"}>
        <NextSeo title="Requests" />

        <Stack>
          <Card withBorder p={2} px="sm">
            <Flex justify="space-between">
              <SearchBar
                query={query}
                ml={-8}
                setQuery={setQuery}
                variant="unstyled"
                size="sm"
              />

              <Group gap="xs">
                <Menu position="bottom-end">
                  <Menu.Target>
                    <ActionIcon variant="light">
                      <IconDotsVertical size={12} />
                    </ActionIcon>
                  </Menu.Target>
                  <Menu.Dropdown>
                    <Menu.Item
                      // disabled={type === "thread"}
                      leftSection={<IconFileExport size={16} />}
                      {...exportButton(
                        exportUrl + `&exportType=${type}&exportFormat=csv`,
                      )}
                    >
                      Export to CSV
                    </Menu.Item>

                    {type === "llm" && (
                      <Menu.Item
                        color="dimmed"
                        leftSection={<IconBrandOpenai size={16} />}
                        {...exportButton(exportUrl + "&exportFormat=ojsonl")}
                      >
                        Export to OpenAI JSONL
                      </Menu.Item>
                    )}

                    <Menu.Item
                      color="dimmed"
                      // disabled={type === "thread"}
                      leftSection={<IconBraces size={16} />}
                      {...exportButton(
                        exportUrl + `&exportType=${type}&exportFormat=jsonl`,
                      )}
                    >
                      Export to raw JSONL
                    </Menu.Item>
                  </Menu.Dropdown>
                </Menu>
              </Group>
            </Flex>
          </Card>

          <Group justify="space-between" align="center">
            <Group>
              {view && (
                <Group gap="xs">
                  <IconPicker
                    size={26}
                    variant="light"
                    value={view.icon}
                    onChange={(icon) => {
                      updateView({
                        icon,
                      });
                    }}
                  />
                  <RenamableField
                    defaultValue={view.name}
                    onRename={(newName) => {
                      updateView({
                        name: newName,
                      });
                    }}
                  />
                  <Menu position="bottom-end">
                    <Menu.Target>
                      <ActionIcon variant="subtle">
                        <IconDotsVertical size={12} />
                      </ActionIcon>
                    </Menu.Target>
                    <Menu.Dropdown>
                      <Menu.Item
                        leftSection={<IconStackPop size={16} />}
                        onClick={() => duplicateView()}
                      >
                        Duplicate
                      </Menu.Item>
                      <Menu.Item
                        color="red"
                        leftSection={<IconTrash size={16} />}
                        onClick={() => deleteView()}
                      >
                        Delete
                      </Menu.Item>
                    </Menu.Dropdown>
                  </Menu>
                </Group>
              )}

              <CheckPicker
                minimal
                value={checks}
                onChange={setChecks}
                restrictTo={(f) => CHECKS_BY_TYPE[type].includes(f.id)}
              />
            </Group>
            {!!showSaveView && (
              <Button
                leftSection={<IconStack2 size={16} />}
                size="xs"
                onClick={() => saveView()}
                variant="default"
                loading={isInsertingView}
              >
                Save View
              </Button>
            )}
          </Group>
        </Stack>

        <Drawer
          opened={!!selectedRunId}
          size="xl"
          keepMounted
          position="right"
          title={selectedRun ? formatDateTime(selectedRun.createdAt) : ""}
          onClose={() => setSelectedRunId(null)}
        >
          {runLoading ? (
            <Loader />
          ) : (
            <>
              {selectedRun?.type === "llm" && (
                <RunInputOutput
                  initialRun={selectedRun}
                  withFeedback={true}
                  withPlayground={true}
                  withImportToDataset={true}
                  withOpenTrace={true}
                  withShare={true}
                  mutateLogs={mutateLogs}
                />
              )}
              {selectedRun?.type === "thread" && (
                <ChatReplay
                  run={selectedRun}
                  mutateLogs={mutateLogs}
                  deleteRun={deleteRun}
                />
              )}
            </>
          )}
        </Drawer>

        <DataTable
          type={type}
          onRowClicked={(row) => {
            if (["agent", "chain"].includes(row.type)) {
              analytics.trackOnce("OpenTrace");
              router.push(`/traces/${row.id}`);
            } else {
              analytics.trackOnce("OpenRun");
              setSelectedRunId(row.id);
            }
          }}
          key={allColumns[type].length}
          loading={isLoading || isValidating}
          loadMore={loadMore}
          availableColumns={allColumns[type]}
          visibleColumns={visibleColumns}
          setVisibleColumns={(newState) => {
            setVisibleColumns((prev) => ({
              ...prev,
              ...newState,
            }));

            setColumnsTouched(true);
          }}
          data={logs}
        />
      </Stack>
    </Empty>
  );
}<|MERGE_RESOLUTION|>--- conflicted
+++ resolved
@@ -241,14 +241,12 @@
   } = useProjectInfiniteSWR(`/runs?${serializedChecks}${sortParams}`);
 
   useEffect(() => {
-<<<<<<< HEAD
-    if (!hasAccess(user?.role, "settings", "read")) {
-      router.push("/dashboards");
-=======
     if (shouldMutate) {
       mutateLogs();
       setShouldMutate(null);
->>>>>>> 91587496
+    }
+    if (!hasAccess(user?.role, "settings", "read")) {
+      router.push("/dashboards");
     }
   }, [shouldMutate]);
 
