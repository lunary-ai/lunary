import DataTable from "@/components/blocks/DataTable"

import {
  ActionIcon,
  Button,
  Card,
  Drawer,
  Flex,
  Group,
  Menu,
  SegmentedControl,
  Stack,
  Text,
} from "@mantine/core"

import {
  costColumn,
  durationColumn,
  feedbackColumn,
  inputColumn,
  nameColumn,
  outputColumn,
  tagsColumn,
  timeColumn,
  userColumn,
} from "@/utils/datatable"
import {
  IconBraces,
  IconBrandOpenai,
  IconDotsVertical,
  IconFileExport,
  IconListTree,
  IconMessages,
  IconFilter,
} from "@tabler/icons-react"
import { NextSeo } from "next-seo"
import { useContext, useEffect, useState } from "react"

import { ChatReplay } from "@/components/blocks/RunChat"
import RunInputOutput from "@/components/blocks/RunInputOutput"
import SearchBar from "@/components/blocks/SearchBar"
import { openUpgrade } from "@/components/layout/UpgradeModal"
import analytics from "@/utils/analytics"
import { formatDateTime } from "@/utils/format"
import { useProject, useOrg, useProjectInfiniteSWR } from "@/utils/dataHooks"
import { useDebouncedState, useDidUpdate } from "@mantine/hooks"
import Router from "next/router"
import Empty from "../../components/layout/Empty"
import { ProjectContext } from "../../utils/context"
import CheckPicker from "@/components/checks/Picker"
import { CheckLogic, deserializeLogic, serializeLogic } from "shared"
import { fetcher } from "@/utils/fetcher"

const columns = {
  llm: [
    timeColumn("createdAt"),
    nameColumn("Model"),
    durationColumn(),
    userColumn(),
    {
      header: "Tokens",
      size: 40,
      id: "tokens",
      sortingFn: (a, b) => a.tokens.total - b.tokens.total,
      cell: (props) => props.getValue(),
      accessorFn: (row) => row.tokens.total,
    },
    costColumn(),
    feedbackColumn(),
    tagsColumn(),
    inputColumn("Prompt"),
    outputColumn("Result"),
  ],
  trace: [
    timeColumn("createdAt", "Time"),
    nameColumn("Agent"),
    durationColumn(),
    userColumn(),
    feedbackColumn(true),
    tagsColumn(),
    inputColumn("Input"),
    outputColumn(),
  ],
  thread: [
    timeColumn("createdAt", "Started at"),
    userColumn(),
    inputColumn("Last Message"),
    tagsColumn(),
    feedbackColumn(true),
  ],
}

const CHECKS_BY_TYPE = {
  llm: [
    "models",
    "tags",
    "users",
    "status",
<<<<<<< HEAD
    "feedback",
    "metadata",
=======
    // "feedback",
>>>>>>> 23923f6d
    "cost",
    "duration",
    "tokens",
    "radar",
  ],
  trace: ["tags", "users", "status", "duration", "metadata", "radar"],
  thread: ["tags", "users", "feedback", "metadata", "radar"],
}

const editCheck = (filters, id, params) => {
  if (!params) {
    // Remove filter
    return filters.filter((f) => f.id !== id)
  }

  const newChecks = [...filters]
  const index = newChecks.findIndex((f) => f.id === id)
  if (index === -1) {
    newChecks.push({ id, params })
  } else {
    newChecks[index] = { id, params }
  }
  return newChecks
}

export default function Logs() {
  const { projectId } = useContext(ProjectContext)
  const { project, isLoading: projectLoading } = useProject()
  const { org } = useOrg()

  const [filters, setChecks] = useState<CheckLogic>([
    "AND",
    { id: "type", params: { type: "llm" } },
  ])
  const [showCheckBar, setShowCheckBar] = useState(false)
  const [selected, setSelected] = useState(null)
  const [serializedChecks, setSerializedChecks] = useState<string>("")
  const [type, setType] = useState<"llm" | "trace" | "thread">("llm")

  const [query, setQuery] = useDebouncedState("", 300)

  const {
    data: logs,
    loading,
    validating,
    loadMore,
  } = useProjectInfiniteSWR(`/runs?${serializedChecks}`)

  useDidUpdate(() => {
    const serialized = serializeLogic(filters)

    if (typeof serialized === "string") {
      setSerializedChecks(serialized)
      Router.replace(`/logs?${serialized}`)
    }
  }, [filters])

  useEffect(() => {
    // restore filters from query params
    try {
      const params = window.location.search.replace("?", "")
      if (params) {
        const type = new URLSearchParams(params).get("type") || "llm"
        if (type) setType(type as any)

        const search = new URLSearchParams(params).get("search")
        if (search) setQuery(search as any)

        const filtersData = deserializeLogic(params)
        if (filtersData) setChecks(filtersData)
      }
    } catch (e) {
      console.error(e)
    }
  }, [])

  useDidUpdate(() => {
    // Change type filter and remove filters imcompatible with type
    const newChecks = editCheck(filters, "type", { type }).filter(
      (f) =>
        f === "AND" ||
        CHECKS_BY_TYPE[type].includes(f.id) ||
        ["type", "search"].includes(f.id),
    )
    setChecks(newChecks)
  }, [type])

  // Convert search query to filter
  useDidUpdate(() => {
    const newChecks = editCheck(
      filters,
      "search",
      query?.length ? { query } : null,
    )
    setChecks(newChecks)
  }, [query])

  const exportUrl = `/runs?${serializedChecks}&projectId=${projectId}`

  const showBar =
    showCheckBar ||
    filters.filter((f) => f !== "AND" && !["search", "type"].includes(f.id))
      .length > 0

  function exportButton(url: string) {
    return {
      component: "a",
      onClick: () => {
        analytics.trackOnce("ClickExport")

        if (org?.plan === "free") {
          openUpgrade("export")
          return
        }

        fetcher.getFile(url)
      },
    }
  }

  return (
    <Empty
      enable={!loading && !projectLoading && project && !project.activated}
      Icon={IconBrandOpenai}
      title="Waiting for recordings..."
      showProjectId
      description="Once you've setup the SDK, your LLM calls and traces will appear here."
    >
      <Stack h={"calc(100vh - var(--navbar-with-filters-size))"}>
        <NextSeo title="Requests" />

        <Stack>
          <Card withBorder p={4} px="sm">
            <Flex justify="space-between">
              <SearchBar
                query={query}
                ml={-8}
                setQuery={setQuery}
                variant="unstyled"
                size="sm"
              />

              <Group gap="xs">
                {!showBar && (
                  <Button
                    variant="subtle"
                    onClick={() => setShowCheckBar(true)}
                    leftSection={<IconFilter size={12} />}
                    size="xs"
                  >
                    Add filters
                  </Button>
                )}
                <SegmentedControl
                  value={type}
                  size="xs"
                  w="fit-content"
                  onChange={setType}
                  data={[
                    {
                      label: (
                        <Group gap="xs" wrap="nowrap" mx="xs">
                          <IconBrandOpenai
                            size="16px"
                            color="var(--mantine-color-blue-5)"
                          />
                          <Text size="xs">LLM</Text>
                        </Group>
                      ),
                      value: "llm",
                    },

                    {
                      label: (
                        <Group gap="xs" wrap="nowrap" mx="xs">
                          <IconListTree
                            size="16px"
                            color="var(--mantine-color-blue-5)"
                          />
                          <Text size="xs">Traces</Text>
                        </Group>
                      ),
                      value: "trace",
                    },

                    {
                      label: (
                        <Group gap="xs" wrap="nowrap" mx="xs">
                          <IconMessages
                            size="16px"
                            color="var(--mantine-color-blue-5)"
                          />
                          <Text size="xs">Threads</Text>
                        </Group>
                      ),
                      value: "thread",
                    },
                  ]}
                />

                <Menu position="bottom-end">
                  <Menu.Target>
                    <ActionIcon variant="light">
                      <IconDotsVertical size={12} />
                    </ActionIcon>
                  </Menu.Target>
                  <Menu.Dropdown>
                    <Menu.Item
                      disabled={type === "thread"}
                      leftSection={<IconFileExport size={16} />}
                      {...exportButton(exportUrl + "&exportType=csv")}
                    >
                      Export to CSV
                    </Menu.Item>
                    <Menu.Item
                      color="dimmed"
                      disabled={type === "thread"}
                      leftSection={<IconBraces size={16} />}
                      {...exportButton(exportUrl + "&exportType=jsonl")}
                    >
                      Export to JSONL
                    </Menu.Item>
                  </Menu.Dropdown>
                </Menu>
              </Group>
            </Flex>
          </Card>
          {showBar && (
            <CheckPicker
              minimal
              defaultOpened={showCheckBar}
              value={filters}
              onChange={setChecks}
              restrictTo={(f) => CHECKS_BY_TYPE[type].includes(f.id)}
            />
          )}
        </Stack>

        <Drawer
          opened={!!selected}
          size="xl"
          keepMounted
          position="right"
          title={selected ? formatDateTime(selected.createdAt) : ""}
          onClose={() => setSelected(null)}
        >
          {selected?.type === "llm" && (
            <RunInputOutput
              initialRun={selected}
              withPlayground={true}
              withShare={true}
            />
          )}

          {selected?.type === "thread" && <ChatReplay run={selected} />}
        </Drawer>

        <DataTable
          type={type}
          onRowClicked={(row) => {
            if (["agent", "chain"].includes(row.type)) {
              analytics.trackOnce("OpenTrace")
              Router.push(`/traces/${row.id}`)
            } else {
              analytics.trackOnce("OpenRun")
              setSelected(row)
            }
          }}
          loading={loading || validating}
          loadMore={loadMore}
          columns={columns[type]}
          data={logs}
        />
      </Stack>
    </Empty>
  )
}<|MERGE_RESOLUTION|>--- conflicted
+++ resolved
@@ -96,12 +96,8 @@
     "tags",
     "users",
     "status",
-<<<<<<< HEAD
-    "feedback",
+    //"feedback",
     "metadata",
-=======
-    // "feedback",
->>>>>>> 23923f6d
     "cost",
     "duration",
     "tokens",
