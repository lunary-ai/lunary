--- conflicted
+++ resolved
@@ -1,11 +1,5 @@
 import DataTable from "@/components/blocks/DataTable"
-import {
-  parseAsArrayOf,
-  parseAsJson,
-  parseAsString,
-  parseAsStringEnum,
-  useQueryState,
-} from "nuqs"
+import { parseAsString, parseAsStringEnum, useQueryState } from "nuqs"
 
 import {
   ActionIcon,
@@ -74,14 +68,11 @@
 import { VisibilityState } from "@tanstack/react-table"
 import { notifications } from "@mantine/notifications"
 
-<<<<<<< HEAD
 import IconPicker from "@/components/blocks/IconPicker"
 import { deserializeLogic, serializeLogic } from "shared"
+import { useEvaluators } from "@/utils/dataHooks/evaluators"
 
 export const logsColumns = {
-=======
-const defaultColumns = {
->>>>>>> 0b78c503
   llm: [
     timeColumn("createdAt"),
     nameColumn("Model"),
@@ -201,7 +192,6 @@
   const { project, isLoading: projectLoading, setProjectId } = useProject()
   const { org } = useOrg()
 
-<<<<<<< HEAD
   const { insert: insertView, isInserting: isInsertingView } = useViews()
 
   const [visibleColumns, setVisibleColumns] = useState<VisibilityState>()
@@ -234,18 +224,8 @@
   }, [checks, type])
 
   const { view, update: updateView, remove: removeView } = useView(viewId)
-=======
-  const [filters, setChecks] = useState<CheckLogic>([
-    "AND",
-    { id: "type", params: { type: "llm" } },
-  ])
-  const [showCheckBar, setShowCheckBar] = useState(false)
-  const [selectedRunId, setSelectedRunId] = useState<string | null>(null)
-  const [serializedChecks, setSerializedChecks] = useState<string>("")
-  const [type, setType] = useState<"llm" | "trace" | "thread">("llm")
-  const [columns, setColumns] = useState(defaultColumns)
+
   const { evaluators } = useEvaluators()
->>>>>>> 0b78c503
 
   const [query, setQuery] = useDebouncedState<string | null>(null, 300)
 
@@ -259,10 +239,8 @@
 
   const { run: selectedRun, loading: runLoading } = useRun(selectedRunId)
 
-<<<<<<< HEAD
-=======
   useEffect(() => {
-    const newColumns = { ...defaultColumns }
+    const newColumns = { ...visibleColumns }
     if (type === "llm" && Array.isArray(evaluators)) {
       for (const evaluator of evaluators) {
         if (
@@ -280,11 +258,10 @@
         )
         console.log(newColumns.llm)
       }
-      setColumns(newColumns)
+      setVisibleColumns(newColumns)
     }
   }, [type, evaluators])
 
->>>>>>> 0b78c503
   useEffect(() => {
     if (selectedRun && selectedRun.projectId !== projectId) {
       setProjectId(selectedRun.projectId)
@@ -615,7 +592,7 @@
               setSelectedRunId(row.id)
             }
           }}
-          key={columns[type]}
+          key={logsColumns[type]}
           loading={loading || validating}
           loadMore={loadMore}
           availableColumns={logsColumns[type]}
