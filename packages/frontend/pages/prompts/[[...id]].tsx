import { useCallback, useEffect, useRef, useState } from "react";

import {
  ActionIcon,
  Badge,
  Box,
  Button,
  Card,
  Flex,
  Group,
  Modal,
  PasswordInput,
  SegmentedControl,
  Select,
  Stack,
  Text,
  Textarea,
<<<<<<< HEAD
  TextInput,
=======
  Select,
  TextInput,
  JsonInput,
  PasswordInput,
  ActionIcon,
  Collapse,
  UnstyledButton,
>>>>>>> 28e51762
} from "@mantine/core";

import HotkeysInfo from "@/components/blocks/HotkeysInfo";
import { openUpgrade } from "@/components/layout/UpgradeModal";
import TemplateInputArea from "@/components/prompts/TemplateInputArea";
import TemplateList, {
  defaultTemplateVersion,
} from "@/components/prompts/TemplateMenu";
import {
  useCreatePlaygroundEndpoint,
  useDeletePlaygroundEndpoint,
  useOrg,
  usePlaygroundEndpoints,
  useProject,
  useRunEndpoint,
  useTemplate,
  useTemplates,
  useTemplateVersion,
  useTestEndpointConnection,
  useUpdatePlaygroundEndpoint,
  useUser,
<<<<<<< HEAD
=======
  usePlaygroundEndpoints,
  useCreatePlaygroundEndpoint,
  useUpdatePlaygroundEndpoint,
  useDeletePlaygroundEndpoint,
  useTestEndpointConnection,
  useRunEndpoint,
>>>>>>> 28e51762
  type PlaygroundEndpoint,
} from "@/utils/dataHooks";
import { notifications } from "@mantine/notifications";
import {
  IconBolt,
  IconBook,
  IconBracketsAngle,
  IconCheck,
  IconDeviceFloppy,
  IconGitCommit,
  IconPlus,
<<<<<<< HEAD
  IconSettings,
  IconTrash,
  IconVariable,
=======
  IconTrash,
  IconApi,
  IconPlugConnected,
  IconSettings,
  IconChevronRight,
  IconChevronDown,
>>>>>>> 28e51762
} from "@tabler/icons-react";
import { useRouter } from "next/router";
import { generateSlug } from "random-word-slugs";

import analytics from "@/utils/analytics";
import { fetcher } from "@/utils/fetcher";
import { useGlobalShortcut } from "@/utils/hooks";

import Empty from "@/components/layout/Empty";

import { useCheckedPromptVariables } from "@/utils/promptsHooks";
import { openConfirmModal } from "@mantine/modals";

import PromptVariableEditor from "@/components/prompts/PromptVariableEditor";
import ProviderEditor, { ParamItem } from "@/components/prompts/Provider";
import ModelSelect from "@/components/prompts/ModelSelect";
import ExpandableJsonInput from "@/components/prompts/ExpandableJsonInput";
import ProtectedJsonEditor from "@/components/prompts/ProtectedJsonEditor";
import { hasAccess } from "shared";

function NotepadButton({ value, onChange }) {
  const [modalOpened, setModalOpened] = useState(false);
  const [tempValue, setTempValue] = useState(value);

  useEffect(() => {
    setTempValue(value);
  }, [value]);

  return (
    <>
      <Modal
        size="lg"
        opened={modalOpened}
        onClose={() => setModalOpened(false)}
        title="Notepad"
      >
        <Textarea
          autosize
          minRows={5}
          maxRows={30}
          placeholder="Write down thoughts, ideas, or anything else you want to remember about this template. Notes are versioned."
          defaultValue={value}
          onChange={(e) => setTempValue(e.currentTarget.value)}
        />
        <Group mt="sm" align="right">
          <Button
            ml="auto"
            size="xs"
            variant="filled"
            onClick={() => {
              onChange(tempValue);
              setModalOpened(false);
            }}
          >
            Save
          </Button>
        </Group>
      </Modal>
      <Button
        size="xs"
        variant="subtle"
        leftSection={<IconBook size={18} />}
        onClick={() => {
          setModalOpened(true);
        }}
      >
        Notepad
      </Button>
    </>
  );
}

function Playground() {
  const router = useRouter();

  const { project } = useProject();
  const { user } = useUser();

  const [template, setTemplate] = useState<any>();
  const [templateVersion, setTemplateVersion] = useState<any>(
    defaultTemplateVersion,
  );

  const [hasChanges, setHasChanges] = useState(false);

  const { templates, insert, mutate } = useTemplates();
  const { insertVersion } = useTemplate(template?.id);
  const { update: updateVersion } = useTemplateVersion(templateVersion?.id);

  const [streaming, setStreaming] = useState(false);
  const [loading, setLoading] = useState(false);
  const [isInsertingTemplate, setInsertingTemplate] = useState(false);

  const [output, setOutput] = useState<any>(null);
  const [outputTokens, setOutputTokens] = useState<any>(null);
  const [error, setError] = useState(null);

  const [rename, setRename] = useState(null);

  // Custom endpoint state
  const [runMode, setRunMode] = useState<"playground" | "endpoint">(
    "playground",
  );
  const [customEndpoint, setCustomEndpoint] = useState<
    Partial<PlaygroundEndpoint> & {
      authValue?: string;
      apiKeyHeader?: string;
      username?: string;
      password?: string;
    }
  >({
    name: "",
    url: "",
    auth: null,
    headers: { "Content-Type": "application/json" },
    defaultPayload: {},
  });
<<<<<<< HEAD
=======
  const [customPayloadText, setCustomPayloadText] = useState("");
>>>>>>> 28e51762
  const [defaultPayloadText, setDefaultPayloadText] = useState("");
  const [endpointModalOpen, setEndpointModalOpen] = useState(false);
  const [selectedEndpointId, setSelectedEndpointId] = useState<string | null>(
    null,
  );
  const [isEditMode, setIsEditMode] = useState(false);
<<<<<<< HEAD
  const [variablesModalOpen, setVariablesModalOpen] = useState(false);
  const [hoveredEndpointId, setHoveredEndpointId] = useState<string | null>(
    null,
  );
=======
  const [modelParamsCollapsed, setModelParamsCollapsed] = useState(true);
>>>>>>> 28e51762

  // Hooks for API operations
  const { endpoints, isLoading: isLoadingEndpoints } = usePlaygroundEndpoints();
  const { createEndpoint, isCreating } = useCreatePlaygroundEndpoint();
<<<<<<< HEAD
  const [editingEndpointId, setEditingEndpointId] = useState<string | null>(
    null,
  );
=======
  const [editingEndpointId, setEditingEndpointId] = useState<string | null>(null);
>>>>>>> 28e51762
  const { updateEndpoint, isUpdating } =
    useUpdatePlaygroundEndpoint(editingEndpointId);
  const { deleteEndpoint } = useDeletePlaygroundEndpoint();
  const { testConnection } = useTestEndpointConnection();
  const { runEndpoint } = useRunEndpoint();

  // Select first endpoint by default
  useEffect(() => {
    if (endpoints.length > 0 && !selectedEndpointId) {
      const firstEndpoint = endpoints[0];
      setSelectedEndpointId(firstEndpoint.id);
<<<<<<< HEAD
=======
      // Set only the user-editable portion (without protected fields)
      const defaultPayload = firstEndpoint.defaultPayload || {};
      delete defaultPayload.messages;
      delete defaultPayload.model_params;
      setCustomPayloadText(JSON.stringify(defaultPayload, null, 2));
>>>>>>> 28e51762
    }
  }, [endpoints, selectedEndpointId]);

  const selectedEndpoint = endpoints.find((ep) => ep.id === selectedEndpointId);

  // Helper function to generate the protected payload with messages and model_params
  const generateProtectedPayload = () => {
    // Process the prompt content
    const replaceVariables = (content: any, variables: any) => {
      if (typeof content === "string") {
        let result = content;
        Object.entries(variables).forEach(([key, value]) => {
          result = result.replace(
            new RegExp(`{{\\s*${key}\\s*}}`, "g"),
            String(value),
          );
        });
        return result;
      } else if (Array.isArray(content)) {
        return content.map((message) => ({
          ...message,
          content: replaceVariables(message.content, variables),
        }));
      }
      return content;
    };

    const processedContent = replaceVariables(
      templateVersion.content,
      templateVersion.testValues,
    );

    const protectedPayload: any = {
      messages:
        typeof processedContent === "string"
          ? [{ role: "user", content: processedContent }]
          : processedContent,
    };

    if (templateVersion.extra) {
      protectedPayload.model_params = {
        temperature: templateVersion.extra.temperature,
        max_tokens: templateVersion.extra.max_tokens,
        model: templateVersion.extra.model,
      };
    }

    return protectedPayload;
  };

  // Helper functions to convert between form and API auth formats
  const convertFormAuthToAPI = (
    formData: typeof customEndpoint,
  ): PlaygroundEndpoint["auth"] => {
    if (!formData.auth?.type || formData.auth.type === "none") return null;

    switch (formData.auth.type) {
      case "bearer":
        return { type: "bearer", token: formData.authValue || "" };
      case "api_key":
        return {
          type: "api_key",
          header: formData.apiKeyHeader || "X-API-Key",
          key: formData.authValue || "",
        };
      case "basic":
        return {
          type: "basic",
          username: formData.username || "",
          password: formData.password || "",
        };
      default:
        return null;
    }
  };

  const convertAPIAuthToForm = (auth: PlaygroundEndpoint["auth"]) => {
    if (!auth)
      return {
        auth: null,
        authValue: "",
        apiKeyHeader: "X-API-Key",
        username: "",
        password: "",
      };

    switch (auth.type) {
      case "bearer":
        return {
          auth,
          authValue: auth.token,
          apiKeyHeader: "X-API-Key",
          username: "",
          password: "",
        };
      case "api_key":
        return {
          auth,
          authValue: auth.key,
          apiKeyHeader: auth.header,
          username: "",
          password: "",
        };
      case "basic":
        return {
          auth,
          authValue: "",
          apiKeyHeader: "X-API-Key",
          username: auth.username,
          password: auth.password,
        };
    }
  };

  useGlobalShortcut([
    [
      "mod+S",
      () => {
        // Check if save button would be enabled
        if (template && templateVersion && !loading) {
          // For existing templates, only save if there are changes
          if (templateVersion?.id && hasChanges) {
            saveTemplate();
          }
          // For new templates, always allow save
          else if (!templateVersion?.id) {
            saveTemplate();
          }
        }
      },
    ],
    [
      "mod+Enter",
      () => {
        if (!streaming) runPlayground();
      },
    ],
  ]);

  const { mutate: revalidateUser } = useUser();
  const { org } = useOrg();

  // make sure to only fetch once
  const ref = useRef({ done: false });

  useEffect(() => {
    if (!project || ref.current?.done) return;

    const { clone, id } = router.query;

    // check if we want to clone an existing run
    if (id) {
      ref.current.done = true;

      const fetchTemplate = async () => {
        setLoading(true);

        const data = await fetcher.get(
          `/template_versions/${id}?projectId=${project?.id}`,
        );

        if (data) {
          setTemplateVersion(data);
          setTemplate(data.template);
        }

        setLoading(false);
      };

      fetchTemplate();
    } else if (clone) {
      ref.current.done = true;
      const fetchRun = async () => {
        setLoading(true);
        const run = await fetcher.get(
          `/runs/${clone}?projectId=${project?.id}`,
        );

        if (run?.input) {
          if (Array.isArray(run.input)) {
            for (const input of run.input) {
              delete input.enrichments;
            }
          }

          setTemplateVersion({
            // ...templateVersion,
            content: run.input,
            extra: { ...run.params, model: run.name },
          });

          setTemplate({ mode: "openai" });

          setOutput(run.output);
          setOutputTokens(run.tokens?.completion);
        }

        setLoading(false);

        // remove the query params
        router.push("/prompts");
      };

      fetchRun();
    } else {
      setTemplate({ mode: "openai" });
      setTemplateVersion(defaultTemplateVersion);
    }
  }, [project, router.query]);

  useEffect(() => {
    setHasChanges(false);
  }, [template?.id]);

  // Save as draft without deploying
  const saveTemplate = async () => {
    if (templateVersion.isDraft && templateVersion.id) {
      await updateVersion(templateVersion);
    } else {
      const data = {
        testValues: templateVersion.testValues,
        content: templateVersion.content,
        extra: templateVersion.extra,
        notes: templateVersion.notes,
        isDraft: true,
      };

      if (template?.id) {
        const newVersion = await insertVersion(data);

        switchTemplateVersion(newVersion);
      } else {
        const newTemplate = await insert({
          slug: generateSlug(),
          mode: "openai",
          ...data,
        });

        setTemplate(newTemplate);
        switchTemplateVersion(newTemplate?.versions[0]);
      }
    }

    setHasChanges(false);

    mutate();
  };

  const confirmDiscard = useCallback(
    (onProceed) => {
      if (hasChanges) {
        return openConfirmModal({
          title: "Discard changes?",
          confirmProps: { color: "red" },

          children: (
            <Text size="sm">
              You have unsaved changes. Are you sure you want to discard them?
            </Text>
          ),
          labels: { confirm: "Confirm", cancel: "Cancel" },
          onConfirm() {
            onProceed();
            setHasChanges(false);
          },
        });
      }

      onProceed();
    },
    [hasChanges],
  );

  const createTemplate = async () => {
    confirmDiscard(async () => {
      setInsertingTemplate(true);
      const slug = generateSlug(2);
      const newTemplate = await insert({
        mode: "openai",
        slug,
        ...defaultTemplateVersion,
      });
      setTemplate(newTemplate);
      setRename(newTemplate.id);
      switchTemplateVersion(newTemplate.versions[0]);
      await mutate();
      setInsertingTemplate(false);
    });
  };

  // Deploy the template
  const commitTemplate = async () => {
    if (templateVersion.isDraft && templateVersion.id) {
      await updateVersion({
        ...templateVersion,
        isDraft: false,
      });

      setTemplateVersion({ ...templateVersion, isDraft: false });
    } else {
      const data = {
        testValues: templateVersion.testValues,
        content: templateVersion.content,
        extra: templateVersion.extra,
        notes: templateVersion.notes,
        isDraft: false,
      };

      if (!template?.id) {
        const newTemplate = await insert({
          slug: generateSlug(2),
          mode: "openai",
          ...data,
        });

        setTemplate(newTemplate);
        switchTemplateVersion(newTemplate?.versions[0]);
      } else {
        const newVersion = await insertVersion(data);

        switchTemplateVersion(newVersion);
      }
    }

    notifications.show({
      title: "Template deployed",
      icon: <IconCheck size={24} />,
      message: "A new version of your template is now being served.",
      color: "teal",
    });

    setHasChanges(false);

    mutate();
  };


  const runPlayground = async () => {
    if (runMode === "playground") {
      // Original LLM playground logic
      const model = templateVersion?.extra?.model;

      if (org?.plan === "free" || !org?.playAllowance) {
        return openUpgrade("playground");
      }

      analytics.track("RunPlayground", {
        model,
      });

<<<<<<< HEAD
      // Validate content
      if (!templateVersion.content) {
        notifications.show({
          title: "No content",
          message: "Please enter some content in your prompt",
          color: "red",
        });
        return;
      }

      // If content is an array (chat mode), ensure no messages have null content
      if (Array.isArray(templateVersion.content)) {
        const hasEmptyContent = templateVersion.content.some(
          (msg) =>
            msg.content === null ||
            msg.content === undefined ||
            msg.content === "",
        );
        if (hasEmptyContent) {
          notifications.show({
            title: "Empty message",
            message: "All messages must have content",
            color: "red",
          });
          return;
        }
      }

=======
>>>>>>> 28e51762
      setError(null);
      setOutput(null);
      setOutputTokens(0);
      setStreaming(true);
<<<<<<< HEAD

      let citations = null;

=======

      let citations = null;

>>>>>>> 28e51762
      try {
        await fetcher.getStream(
          `/orgs/${org?.id}/playground`,
          {
            content: templateVersion.content,
            extra: templateVersion.extra,
            variables: templateVersion.testValues,
          },
          (chunk) => {
            try {
              const parsedLine = JSON.parse(chunk);
              if (parsedLine.citations && !citations) {
                citations = parsedLine.citations;
              }

              let output = parsedLine.choices[0]?.message;
              if (citations) {
                output.citations = citations;
              }
              setOutput(output);
              setOutputTokens(parsedLine.usage?.completion_tokens || 0);
              setError(null);
            } catch (error) {
              console.error(error);
            }
          },
        );
<<<<<<< HEAD

        // scroll template-input-area to the end
        const element = document.getElementById("template-input-area");
        element.scrollTop = element.scrollHeight;
      } catch (e) {
        console.error(e);
        setError(e);
      }

      revalidateUser();
    } else {
      // Custom endpoint logic
      if (!selectedEndpoint) {
        notifications.show({
          title: "No endpoint selected",
          message: "Please configure and select an endpoint first",
          color: "red",
        });
        return;
      }

=======

        // scroll template-input-area to the end
        const element = document.getElementById("template-input-area");
        element.scrollTop = element.scrollHeight;
      } catch (e) {
        console.error(e);
        setError(e);
      }

      revalidateUser();
    } else {
      // Custom endpoint logic
      if (!selectedEndpoint) {
        notifications.show({
          title: "No endpoint selected",
          message: "Please configure and select an endpoint first",
          color: "red",
        });
        return;
      }

>>>>>>> 28e51762
      analytics.track("RunEndpoint", {
        endpoint: selectedEndpoint.name,
      });

      setError(null);
      setOutput(null);
      setOutputTokens(0);
      setStreaming(true);

      try {
<<<<<<< HEAD
        // Get the custom payload from the endpoint
        const customPayload = selectedEndpoint.defaultPayload || {};

        // Helper function to replace {{variable}} with actual values
        const compileTextTemplate = (
          content: string,
          variables: Record<string, string>,
        ) => {
          const regex = /{{([^{}]*)}}/g;
          return content.replace(regex, (_, g1) => variables[g1] || "");
        };

        // Generate the protected payload with interpolated variables
        const variables = templateVersion?.testValues || {};
        const content = templateVersion?.content;
        const extra = templateVersion?.extra || {};

        // Compile the content with variables
        let compiledContent;
        if (typeof content === "string") {
          compiledContent = [
            {
              role: "user",
              content: compileTextTemplate(content, variables),
            },
          ];
        } else if (Array.isArray(content)) {
          compiledContent = content.map((item) => ({
            ...item,
            content: item.content
              ? compileTextTemplate(item.content, variables)
              : item.content,
          }));
        } else {
          compiledContent = content;
        }

        const protectedPayload = {
          content: compiledContent,
          extra,
          variables,
        };

        const payload = {
          ...customPayload,
          ...protectedPayload, // Protected fields override custom fields
=======
        // Parse the current payload text
        let userPayload = {};
        try {
          userPayload = JSON.parse(customPayloadText);
        } catch (e) {
          // If invalid JSON, use empty object
          userPayload = {};
        }

        // Generate the protected payload and merge with user payload
        const protectedPayload = generateProtectedPayload();
        const payload = {
          ...userPayload,
          ...protectedPayload, // Protected fields override user fields
>>>>>>> 28e51762
        };

        const data = await runEndpoint({
          endpoint: selectedEndpoint,
          payload,
        });

        // Check if response is an array of OpenAI messages
        if (Array.isArray(data) && data.length > 0) {
          // Check if all items look like OpenAI messages (have role and content)
          const isMessageArray = data.every(
<<<<<<< HEAD
            (item) =>
              typeof item === "object" &&
              item !== null &&
              "role" in item &&
              ("content" in item ||
                "tool_calls" in item ||
                "function_call" in item),
          );

          if (isMessageArray) {
            // Display messages properly
            // Find the last assistant message or display all messages
            const lastAssistantMessage = [...data]
              .reverse()
              .find((msg) => msg.role === "assistant");

=======
            item => 
              typeof item === 'object' && 
              item !== null && 
              'role' in item && 
              ('content' in item || 'tool_calls' in item || 'function_call' in item)
          );
          
          if (isMessageArray) {
            // Display messages properly
            // Find the last assistant message or display all messages
            const lastAssistantMessage = [...data].reverse().find(msg => msg.role === 'assistant');
            
>>>>>>> 28e51762
            if (lastAssistantMessage) {
              setOutput(lastAssistantMessage);
            } else {
              // If no assistant message, show all messages as they would appear in chat
              setOutput({
                role: "assistant",
<<<<<<< HEAD
                content: data
                  .map((msg) => `${msg.role}: ${msg.content || "[tool call]"}`)
                  .join("\n\n"),
=======
                content: data.map(msg => `${msg.role}: ${msg.content || '[tool call]'}`).join('\n\n'),
>>>>>>> 28e51762
              });
            }
          } else {
            // Not a message array, display as raw JSON
            setOutput({
              role: "api",
              content: JSON.stringify(data, null, 2),
            });
          }
        } else {
          // Not an array, display as raw JSON
          setOutput({
            role: "api",
            content: JSON.stringify(data, null, 2),
          });
        }

        // scroll template-input-area to the end
        const element = document.getElementById("template-input-area");
        if (element) element.scrollTop = element.scrollHeight;
      } catch (e) {
        console.error(e);
        setError(e);
      }
    }

    setStreaming(false);
  };

  // reset output when the template or template version changes, but not if cloned
  useEffect(() => {
    if (!router.query.clone) {
      setOutput(null);
      setError(null);
      setOutputTokens(0);
    }
  }, [
    template?.id,
    templateVersion?.id,
    templateVersion?.extra?.model,
    typeof templateVersion?.content, // when switching from chat to text mode
    router.query.clone,
  ]);

  const switchTemplateVersion = (v) => {
    setTemplateVersion(v);
    router.push(`/prompts/${v.id}`);
  };

  const variables = useCheckedPromptVariables(
    templateVersion?.content,
    templateVersion?.testValues,
  );

  return (
    <Empty
      enable={templates && !templates.length && !router.query.clone}
      title="Create prompt templates"
      features={[
        "Collaborate with non-technical people",
        "Clean up your source-code",
        "Easily roll-back to previous versions",
        "Test models such as Mistral, Claude v2, Bison & more.",
      ]}
      Icon={IconBracketsAngle}
      buttonLabel="Create first template"
      onClick={createTemplate}
    >
      <Flex w="100%" h="100vh" style={{ position: "relative" }}>
        <Box
          flex={`0 0 230px`}
<<<<<<< HEAD
=======
          py="sm"
>>>>>>> 28e51762
          style={{
            borderRight: "1px solid rgba(120, 120, 120, 0.1)",
            height: "100vh",
            overflowY: "auto",
          }}
        >
          <TemplateList
            rename={rename}
            createTemplate={createTemplate}
            isInserting={isInsertingTemplate}
            setRename={setRename}
            activeTemplate={template}
            activeVersion={templateVersion}
            switchTemplateVersion={(t, v) => {
              const proceed = () => {
                setTemplate(t);
                switchTemplateVersion(v);
              };

              // means we are deleting the template and already went through confirm
              if (!t) return proceed();

              confirmDiscard(() => {
                proceed();
              });
            }}
          />
        </Box>
        <Box
          flex="1"
          style={{
            borderRight: "1px solid rgba(120, 120, 120, 0.1)",
            height: "100vh",
<<<<<<< HEAD
            display: "flex",
            flexDirection: "column",
          }}
        >
          {/* Header with Save and Deploy buttons */}
          {template && templateVersion && (
            <Box
              px="xl"
              style={{
                height: "63px",
                display: "flex",
                alignItems: "center",
                justifyContent: "flex-end",
                borderBottom: "1px solid rgba(120, 120, 120, 0.1)",
              }}
            >
              <Group>
                {template?.id && templateVersion?.id && (
                  <NotepadButton
                    value={templateVersion?.notes}
                    onChange={async (notes) => {
                      const data = {
                        ...templateVersion,
                        notes,
                      };

                      setTemplateVersion(data);

                      // save directly without bumping version so no changes are lost
                      await updateVersion(data);

                      mutate();
                    }}
                  />
                )}

                {template && (
                  <Button
                    size="xs"
                    variant="subtle"
                    leftSection={<IconVariable size={18} />}
                    rightSection={
                      Object.keys(variables).length > 0 ? (
                        <Badge size="xs" variant="filled" circle>
                          {Object.keys(variables).length}
                        </Badge>
                      ) : null
                    }
                    onClick={() => setVariablesModalOpen(true)}
                  >
                    Variables
                  </Button>
                )}

                {!templateVersion?.id &&
                  hasAccess(user.role, "prompts", "create") && (
                    <Button
                      leftSection={<IconDeviceFloppy size={18} />}
                      size="xs"
                      loading={loading}
                      data-testid="save-template"
                      disabled={loading || (template?.id && !hasChanges)}
                      variant="outline"
                      onClick={saveTemplate}
                      rightSection={
                        <HotkeysInfo
                          hot="S"
                          size="xs"
                          style={{ marginTop: -2 }}
                        />
                      }
                    >
                      Save as new template
                    </Button>
                  )}

                {templateVersion?.id &&
                  hasAccess(user.role, "prompts", "create_draft") && (
                    <Button
                      leftSection={<IconDeviceFloppy size={18} />}
                      size="xs"
                      loading={loading}
                      data-testid="save-template"
                      disabled={loading || (template?.id && !hasChanges)}
                      variant="outline"
                      onClick={saveTemplate}
                      rightSection={
                        <HotkeysInfo
                          hot="S"
                          size="xs"
                          style={{ marginTop: -2 }}
                        />
                      }
                    >
                      Save changes
                    </Button>
                  )}

                {hasAccess(user.role, "prompts", "update") &&
                  templateVersion?.id && (
                    <Button
                      leftSection={<IconGitCommit size={18} />}
                      size="xs"
                      loading={loading}
                      data-testid="deploy-template"
                      disabled={
                        loading || !(templateVersion?.isDraft || hasChanges)
                      }
                      variant="filled"
                      onClick={commitTemplate}
                    >
                      Deploy
                    </Button>
                  )}
              </Group>
            </Box>
          )}

          {/* Main content area */}
          <Box
            p="xl"
            flex="1"
            style={{
              overflowY: "auto",
            }}
          >
            <Box id="template-input-area">
              <TemplateInputArea
                template={templateVersion}
                setTemplate={setTemplateVersion}
                saveTemplate={saveTemplate}
                setHasChanges={setHasChanges}
                output={output}
                outputTokens={outputTokens}
                error={error}
              />
            </Box>
          </Box>
        </Box>
        <Box
          style={{
            width: "400px",
            flexShrink: 0,
            height: "100vh",
            display: "flex",
            flexDirection: "column",
          }}
        >
          <Box
            px="xl"
            style={{
              height: "63px",
              display: "flex",
              alignItems: "center",
              borderBottom: "1px solid rgba(120, 120, 120, 0.1)",
            }}
          >
            <Text size="lg" fw={600}>
              Configuration
            </Text>
          </Box>

          <Box
            style={{
              flex: 1,
              overflowY: "auto",
              padding: "var(--mantine-spacing-xl)",
            }}
          >
            <Stack gap="xl">
              {template && (
                <>
                  <Box>
                    <ParamItem
                      name="Run Mode"
                      description="Choose between using a model provider or your own custom endpoint"
                      value={
                        <SegmentedControl
                          size="sm"
                          data={[
                            { value: "playground", label: "Model Provider" },
                            { value: "endpoint", label: "Custom Endpoint" },
                          ]}
                          value={runMode}
                          onChange={(value) =>
                            setRunMode(value as "playground" | "endpoint")
                          }
                        />
                      }
                    />
                  </Box>

                  <Box>
                    <ProviderEditor
                      value={{
                        model: templateVersion?.extra?.model,
                        config: templateVersion?.extra,
                      }}
                      onChange={(val) => {
                        setHasChanges(true);
                        setTemplateVersion({
                          ...templateVersion,
                          extra: { ...val.config, model: val.model },
                        });
                      }}
                    />
                  </Box>

                  {runMode === "endpoint" && (
                    <Stack mt="sm">
                      <Text size="sm" fw="bold">
                        Choose Endpoint
                      </Text>

                      {isLoadingEndpoints ? (
                        <Text size="sm" c="dimmed" ta="center">
                          Loading endpoints...
                        </Text>
                      ) : (
                        <>
                          {endpoints.map((endpoint) => (
                            <Card
                              key={endpoint.id}
                              withBorder
                              p="sm"
                              style={{
                                cursor: "pointer",
                                borderColor:
                                  selectedEndpointId === endpoint.id
                                    ? "var(--mantine-color-black-6)"
                                    : undefined,
                                borderWidth:
                                  selectedEndpointId === endpoint.id ? 2 : 1,
                                backgroundColor:
                                  hoveredEndpointId === endpoint.id
                                    ? "var(--mantine-color-gray-0)"
                                    : undefined,
                                transition: "all 0.2s ease",
                              }}
                              onClick={() => {
                                setSelectedEndpointId(endpoint.id);
                              }}
                              onMouseEnter={() =>
                                setHoveredEndpointId(endpoint.id)
                              }
                              onMouseLeave={() => setHoveredEndpointId(null)}
                            >
                              <Group justify="space-between">
                                <Group>
                                  <input
                                    type="radio"
                                    checked={selectedEndpointId === endpoint.id}
                                    onChange={() =>
                                      setSelectedEndpointId(endpoint.id)
                                    }
                                    style={{
                                      cursor: "pointer",
                                      width: "12px",
                                      height: "12px",
                                      accentColor: "black",
                                    }}
                                  />
                                  <Box>
                                    <Text size="sm" fw={500}>
                                      {endpoint.name}
                                    </Text>
                                    <Text size="xs" c="dimmed">
                                      {endpoint.url}
                                    </Text>
                                  </Box>
                                </Group>
                                {hoveredEndpointId === endpoint.id && (
                                  <Group gap={4}>
                                    <ActionIcon
                                      size="sm"
                                      color="gray"
                                      variant="subtle"
                                      onClick={(e) => {
                                        e.stopPropagation();
                                        setIsEditMode(true);
                                        setEditingEndpointId(endpoint.id);
                                        // Convert API auth format to form format for editing
                                        const formData = convertAPIAuthToForm(
                                          endpoint.auth,
                                        );
                                        setCustomEndpoint({
                                          ...endpoint,
                                          ...formData,
                                        });
                                        setDefaultPayloadText(
                                          JSON.stringify(
                                            endpoint.defaultPayload || {},
                                            null,
                                            2,
                                          ),
                                        );
                                        setEndpointModalOpen(true);
                                      }}
                                    >
                                      <IconSettings size={16} />
                                    </ActionIcon>
                                    <ActionIcon
                                      size="sm"
                                      variant="subtle"
                                      color="red"
                                      onClick={async (e) => {
                                        e.stopPropagation();
                                        try {
                                          await deleteEndpoint(endpoint.id);
                                          if (
                                            selectedEndpointId === endpoint.id
                                          ) {
                                            setSelectedEndpointId(null);
                                          }
                                          notifications.show({
                                            title: "Endpoint deleted",
                                            message:
                                              "The endpoint has been removed successfully",
                                            color: "green",
                                          });
                                        } catch (error) {
                                          notifications.show({
                                            title: "Error deleting endpoint",
                                            message: error.message,
                                            color: "red",
                                          });
                                        }
                                      }}
                                    >
                                      <IconTrash size={16} />
                                    </ActionIcon>
                                  </Group>
                                )}
                              </Group>
                            </Card>
                          ))}

                          <Card
                            withBorder
                            p="sm"
                            style={{
                              border: "2px dashed var(--mantine-color-gray-4)",
                              cursor: "pointer",
                              transition: "all 0.2s ease",
                            }}
=======
            overflowY: "auto",
          }}
        >
          <Box id="template-input-area">
            <TemplateInputArea
              template={templateVersion}
              setTemplate={setTemplateVersion}
              saveTemplate={saveTemplate}
              setHasChanges={setHasChanges}
              output={output}
              outputTokens={outputTokens}
              error={error}
            />
          </Box>
        </Box>
        <Box
          style={{
            width: "400px",
            flexShrink: 0,
            height: "100vh",
            display: "flex",
            flexDirection: "column",
          }}
        >
          <Box
            style={{
              flex: 1,
              overflowY: "auto",
              padding: "var(--mantine-spacing-xl)",
            }}
          >
            <Stack style={{ zIndex: 0 }}>
              {template && templateVersion && (
                <Group>
                  {!templateVersion?.id &&
                    hasAccess(user.role, "prompts", "create") && (
                      <Button
                        leftSection={<IconDeviceFloppy size={18} />}
                        size="xs"
                        loading={loading}
                        data-testid="save-template"
                        disabled={loading || (template?.id && !hasChanges)}
                        variant="outline"
                        onClick={saveTemplate}
                      >
                        Save as new template
                      </Button>
                    )}

                  {templateVersion?.id &&
                    hasAccess(user.role, "prompts", "create_draft") && (
                      <Button
                        leftSection={<IconDeviceFloppy size={18} />}
                        size="xs"
                        loading={loading}
                        data-testid="save-template"
                        disabled={loading || (template?.id && !hasChanges)}
                        variant="outline"
                        onClick={saveTemplate}
                      >
                        Save changes
                      </Button>
                    )}

                  {hasAccess(user.role, "prompts", "update") &&
                    templateVersion?.id && (
                      <Button
                        leftSection={<IconGitCommit size={18} />}
                        size="xs"
                        loading={loading}
                        data-testid="deploy-template"
                        disabled={
                          loading || !(templateVersion?.isDraft || hasChanges)
                        }
                        variant="filled"
                        onClick={commitTemplate}
                      >
                        Deploy
                      </Button>
                    )}
                </Group>
              )}

              <ParamItem
                name="Prompt Mode"
                value={
                  <SegmentedControl
                    size="xs"
                    disabled={loading || !templateVersion?.isDraft}
                    data={[
                      {
                        value: "chat",
                        label: "Chat",
                      },
                      {
                        value: "text",
                        label: "Text",
                      },
                    ]}
                    value={
                      typeof templateVersion.content === "string"
                        ? "text"
                        : "chat"
                    }
                    onChange={(value) => {
                      const newTemplateVersion = { ...templateVersion };
                      const isTextAlready =
                        typeof templateVersion.content === "string";
                      if (isTextAlready && value !== "text") {
                        // Switching from text to custom/openai
                        newTemplateVersion.content = [
                          { role: "user", content: templateVersion.content },
                        ];
                      } else if (!isTextAlready && value === "text") {
                        // Switching from custom/openai to text
                        const firstUserMessage = templateVersion.content[0];

                        newTemplateVersion.content =
                          firstUserMessage?.content || "";
                      }
                      setTemplateVersion(newTemplateVersion);
                    }}
                  />
                }
              />
            </Stack>

              <Stack gap="md" mt="md">
                <Group justify="space-between">
                  <ModelSelect 
                    handleChange={(model) => {
                      setHasChanges(true);
                      setTemplateVersion({
                        ...templateVersion,
                        extra: { ...templateVersion?.extra, model },
                      });
                    }}
                  />
                  <ActionIcon
                    variant="default"
                    onClick={() => router.push("/settings/providers")}
                  >
                    <IconSettings width={18} opacity="0.7" />
                  </ActionIcon>
                </Group>

                <Card withBorder p={0}>
                  <UnstyledButton
                    onClick={() => setModelParamsCollapsed(!modelParamsCollapsed)}
                    p="sm"
                    w="100%"
                    style={{ 
                      borderBottom: modelParamsCollapsed ? 'none' : '1px solid var(--mantine-color-default-border)',
                      display: 'flex',
                      alignItems: 'center',
                      justifyContent: 'space-between'
                    }}
                  >
                    <Group gap="xs">
                      {modelParamsCollapsed ? (
                        <IconChevronRight size={16} />
                      ) : (
                        <IconChevronDown size={16} />
                      )}
                      <Text size="sm" fw={500}>Model Parameters</Text>
                    </Group>
                  </UnstyledButton>
                  <Collapse in={!modelParamsCollapsed}>
                    <Box p="sm">
                      <ProviderEditor
                        value={{
                          model: templateVersion?.extra?.model,
                          config: templateVersion?.extra,
                        }}
                        onChange={(val) => {
                          setHasChanges(true);
                          setTemplateVersion({
                            ...templateVersion,
                            extra: { ...val.config, model: val.model },
                          });
                        }}
                        hideModel={true}
                      />
                    </Box>
                  </Collapse>
                </Card>

                {template && (
                  <>
                    <Card withBorder p="sm">
                      <PromptVariableEditor
                        value={variables}
                        onChange={(update) => {
                          setTemplateVersion({
                            ...templateVersion,
                            testValues: update,
                          });
                        }}
                      />
                    </Card>

                    {template?.id && templateVersion?.id && (
                      <ParamItem
                        name="Notepad"
                        description="Write down thoughts or ideas you want to remember about this template. Notes are versioned."
                        value={
                          <NotepadButton
                            value={templateVersion?.notes}
                            onChange={async (notes) => {
                              const data = {
                                ...templateVersion,
                                notes,
                              };

                              setTemplateVersion(data);

                              // save directly without bumping version so no changes are lost
                              await updateVersion(data);

                              mutate();
                            }}
                          />
                        }
                      />
                    )}

                    <Box mt="xl">
                      <ParamItem
                        name="Run Mode"
                        description="Choose whether to test directly against an LLM model or a custom API endpoint"
                        value={
                          <SegmentedControl
                            size="xs"
                            data={[
                              { value: "playground", label: "LLM Playground" },
                              { value: "endpoint", label: "API Endpoint" },
                            ]}
                            value={runMode}
                            onChange={(value) =>
                              setRunMode(value as "playground" | "endpoint")
                            }
                          />
                        }
                      />
                    </Box>

                    {runMode === "endpoint" && (
                      <Card withBorder p="sm">
                        <Stack>
                        <Group justify="space-between">
                          <Text size="sm" fw="bold">
                            Select Endpoint
                          </Text>
                          <Button
                            size="compact-xs"
                            variant="outline"
                            leftSection={<IconPlus size={14} />}
                            onClick={() => {
                              // Reset to default values for new endpoint
                              setIsEditMode(false);
                              setEditingEndpointId(null);
                              setCustomEndpoint({
                                name: "",
                                url: "",
                                auth: null,
                                authValue: "",
                                apiKeyHeader: "X-API-Key",
                                username: "",
                                password: "",
                                headers: { "Content-Type": "application/json" },
                                defaultPayload: {},
                              });
                              setSelectedEndpointId(null);
                              setDefaultPayloadText("");
                              setEndpointModalOpen(true);
                            }}
                          >
                            Configure New
                          </Button>
                        </Group>

                        {isLoadingEndpoints ? (
                          <Text size="sm" c="dimmed" ta="center">
                            Loading endpoints...
                          </Text>
                        ) : endpoints.length === 0 ? (
                          <Button
                            variant="light"
                            fullWidth
                            leftSection={<IconApi size={16} />}
>>>>>>> 28e51762
                            onClick={() => {
                              // Reset to default values for new endpoint
                              setIsEditMode(false);
                              setEditingEndpointId(null);
                              setCustomEndpoint({
                                name: "",
                                url: "",
                                auth: null,
                                authValue: "",
                                apiKeyHeader: "X-API-Key",
                                username: "",
                                password: "",
                                headers: { "Content-Type": "application/json" },
                                defaultPayload: {},
                              });
                              setSelectedEndpointId(null);
                              setDefaultPayloadText("");
                              setEndpointModalOpen(true);
                            }}
<<<<<<< HEAD
                            onMouseEnter={(e) => {
                              e.currentTarget.style.borderColor =
                                "var(--mantine-color-gray-5)";
                              e.currentTarget.style.backgroundColor =
                                "var(--mantine-color-gray-0)";
                            }}
                            onMouseLeave={(e) => {
                              e.currentTarget.style.borderColor =
                                "var(--mantine-color-gray-4)";
                              e.currentTarget.style.backgroundColor =
                                "transparent";
                            }}
                          >
                            <Group justify="center" gap="xs">
                              <IconPlus
                                size={16}
                                color="var(--mantine-color-gray-7)"
                              />
                              <Text size="sm" fw={500} c="gray.7">
                                Configure New Endpoint
                              </Text>
                            </Group>
                          </Card>
                        </>
                      )}
                    </Stack>
                  )}
                </>
              )}
            </Stack>
=======
                          >
                            Configure New Endpoint
                          </Button>
                        ) : null}

                        {endpoints.map((endpoint) => (
                          <Card
                            key={endpoint.id}
                            withBorder
                            p="sm"
                            style={{
                              cursor: "pointer",
                              borderColor:
                                selectedEndpointId === endpoint.id
                                  ? "var(--mantine-color-blue-6)"
                                  : undefined,
                              backgroundColor:
                                selectedEndpointId === endpoint.id
                                  ? "var(--mantine-color-blue-0)"
                                  : undefined,
                            }}
                            onClick={() => {
                              setSelectedEndpointId(endpoint.id);
                              // Set only the user-editable portion (without protected fields)
                              const defaultPayload =
                                endpoint.defaultPayload || {};
                              delete defaultPayload.messages;
                              delete defaultPayload.model_params;
                              setCustomPayloadText(
                                JSON.stringify(defaultPayload, null, 2),
                              );
                            }}
                          >
                            <Group justify="space-between">
                              <Box>
                                <Text size="sm" fw={500}>
                                  {endpoint.name}
                                </Text>
                                <Text size="xs" c="dimmed">
                                  {endpoint.url}
                                </Text>
                              </Box>
                              {selectedEndpointId === endpoint.id && (
                                <Group gap={4}>
                                  <ActionIcon
                                    size="sm"
                                    variant="subtle"
                                    onClick={(e) => {
                                      e.stopPropagation();
                                      setIsEditMode(true);
                                      setEditingEndpointId(endpoint.id);
                                      // Convert API auth format to form format for editing
                                      const formData = convertAPIAuthToForm(
                                        endpoint.auth,
                                      );
                                      setCustomEndpoint({
                                        ...endpoint,
                                        ...formData,
                                      });
                                      setDefaultPayloadText(
                                        JSON.stringify(
                                          endpoint.defaultPayload || {},
                                          null,
                                          2,
                                        ),
                                      );
                                      setEndpointModalOpen(true);
                                    }}
                                  >
                                    <IconSettings size={16} />
                                  </ActionIcon>
                                  <ActionIcon
                                    size="sm"
                                    variant="subtle"
                                    color="red"
                                    onClick={async (e) => {
                                      e.stopPropagation();
                                      try {
                                        await deleteEndpoint(endpoint.id);
                                        if (
                                          selectedEndpointId === endpoint.id
                                        ) {
                                          setSelectedEndpointId(null);
                                          setCustomPayloadText("");
                                        }
                                        notifications.show({
                                          title: "Endpoint deleted",
                                          message:
                                            "The endpoint has been removed successfully",
                                          color: "green",
                                        });
                                      } catch (error) {
                                        notifications.show({
                                          title: "Error deleting endpoint",
                                          message: error.message,
                                          color: "red",
                                        });
                                      }
                                    }}
                                  >
                                    <IconTrash size={16} />
                                  </ActionIcon>
                                </Group>
                              )}
                            </Group>
                          </Card>
                        ))}

                        {selectedEndpointId && (
                          <Card withBorder p="sm">
                            <Stack gap="xs">
                              <Group justify="space-between">
                                <Text size="xs" c="dimmed">
                                  Method
                                </Text>
                                <Text size="xs" ff="monospace" fw={500}>
                                  POST
                                </Text>
                              </Group>
                              <Group justify="space-between">
                                <Text size="xs" c="dimmed">
                                  Auth
                                </Text>
                                <Text size="xs" ff="monospace" fw={500}>
                                  {selectedEndpoint?.auth?.type === "bearer" &&
                                    "Bearer ****"}
                                  {selectedEndpoint?.auth?.type === "api_key" &&
                                    `${selectedEndpoint.auth.header}: ****`}
                                  {selectedEndpoint?.auth?.type === "basic" &&
                                    "Basic Auth"}
                                  {!selectedEndpoint?.auth && "None"}
                                </Text>
                              </Group>
                            </Stack>
                          </Card>
                        )}

                        {selectedEndpointId && (
                          <Box>
                            <Text size="sm" fw="bold" mb="xs">
                              Payload
                            </Text>
                            <Text size="xs" c="dimmed" mb="xs">
                              The messages and model_params fields are
                              automatically generated from your prompt
                            </Text>
                            <ProtectedJsonEditor
                              key={`json-editor-${selectedEndpointId}`}
                              value={(() => {
                                try {
                                  const userPayload =
                                    JSON.parse(customPayloadText);
                                  const protectedPayload =
                                    generateProtectedPayload();
                                  const mergedPayload = {
                                    ...userPayload,
                                    ...protectedPayload,
                                  };

                                  // Format JSON with helpful comments
                                  let jsonString = JSON.stringify(
                                    mergedPayload,
                                    null,
                                    2,
                                  );

                                  return jsonString;
                                } catch {
                                  // If JSON is invalid, just show the protected payload with comment
                                  const protectedPayload =
                                    generateProtectedPayload();
                                  let jsonString = JSON.stringify(
                                    protectedPayload,
                                    null,
                                    2,
                                  );

                                  // Add blank line before messages key
                                  jsonString = jsonString.replace(
                                    /(\n\s*)"messages":/,
                                    '\n$1"messages":'
                                  );

                                  return jsonString;
                                }
                              })()}
                              onChange={(value) => {
                                try {
                                  const parsedValue = JSON.parse(value);
                                  // Remove protected keys from user's input
                                  delete parsedValue.messages;
                                  delete parsedValue.model_params;
                                  setCustomPayloadText(
                                    JSON.stringify(parsedValue, null, 2),
                                  );
                                } catch {
                                  // If JSON is invalid, keep the raw text (user is still typing)
                                  setCustomPayloadText(value);
                                }
                              }}
                              protectedKeys={["messages", "model_params"]}
                              minRows={4}
                              maxRows={10}
                            />
                          </Box>
                        )}
                      </Stack>
                    </Card>
                    )}
                  </>
                )}
              </Stack>
>>>>>>> 28e51762
          </Box>
          {hasAccess(user.role, "prompts", "run") && (
            <Box
              p="xl"
              style={{
                borderTop: "1px solid rgba(120, 120, 120, 0.1)",
                backgroundColor: "var(--mantine-color-body)",
              }}
            >
              <Button
                fullWidth
                leftSection={<IconBolt size="16" />}
                size="sm"
                disabled={loading}
                onClick={runPlayground}
                data-testid="run-playground"
                loading={streaming}
                rightSection={
                  <HotkeysInfo
                    hot="Enter"
                    size="sm"
                    style={{ marginTop: -4 }}
                  />
                }
              >
<<<<<<< HEAD
                Run
=======
                {runMode === "playground"
                  ? template?.id
                    ? "Test template"
                    : "Run"
                  : "Run on Endpoint"}
>>>>>>> 28e51762
              </Button>
            </Box>
          )}
        </Box>
      </Flex>

      {/* Custom Endpoint Configuration Modal */}
      <Modal
        opened={endpointModalOpen}
        onClose={() => {
          setEndpointModalOpen(false);
          setIsEditMode(false);
          setEditingEndpointId(null);
        }}
        title={isEditMode ? "Edit Endpoint" : "Configure New Endpoint"}
        size="lg"
      >
        <Stack>
          <TextInput
            label="Name"
            placeholder="e.g., Production API"
            required
            value={customEndpoint.name || ""}
            onChange={(e) =>
              setCustomEndpoint({ ...customEndpoint, name: e.target.value })
            }
          />

          <TextInput
            label="URL"
            placeholder="https://api.myapp.com/chat"
            required
            value={customEndpoint.url || ""}
            onChange={(e) =>
              setCustomEndpoint({ ...customEndpoint, url: e.target.value })
            }
          />

<<<<<<< HEAD
          <Box>
            <Text size="sm" fw={500} mb={4}>
              Method
            </Text>
            <Text size="sm" c="dimmed">
              POST
            </Text>
          </Box>

=======
>>>>>>> 28e51762
          <Select
            label="Authentication Type"
            value={customEndpoint.auth?.type || "none"}
            onChange={(value) => {
              if (value === "none") {
                setCustomEndpoint({ ...customEndpoint, auth: null });
              } else {
                setCustomEndpoint({
                  ...customEndpoint,
                  auth: { type: value as "bearer" | "api_key" | "basic" },
                });
              }
            }}
            data={[
              { value: "none", label: "None" },
              { value: "bearer", label: "Bearer Token" },
              { value: "api_key", label: "API Key" },
              { value: "basic", label: "Basic Auth" },
            ]}
          />

          {customEndpoint.auth?.type === "bearer" && (
            <PasswordInput
              label="Bearer Token"
              placeholder="Enter your token"
              required
              value={customEndpoint.authValue || ""}
              onChange={(e) =>
                setCustomEndpoint({
                  ...customEndpoint,
                  authValue: e.target.value,
                })
              }
            />
          )}

          {customEndpoint.auth?.type === "api_key" && (
            <>
              <TextInput
                label="Header Name"
                placeholder="e.g., X-API-Key"
                required
                value={customEndpoint.apiKeyHeader || "X-API-Key"}
                onChange={(e) =>
                  setCustomEndpoint({
                    ...customEndpoint,
                    apiKeyHeader: e.target.value,
                  })
                }
              />
              <PasswordInput
                label="API Key"
                placeholder="Enter your API key"
                required
                value={customEndpoint.authValue || ""}
                onChange={(e) =>
                  setCustomEndpoint({
                    ...customEndpoint,
                    authValue: e.target.value,
                  })
                }
              />
            </>
          )}

          {customEndpoint.auth?.type === "basic" && (
            <>
              <TextInput
                label="Username"
                placeholder="Username"
                required
                value={customEndpoint.username || ""}
                onChange={(e) =>
                  setCustomEndpoint({
                    ...customEndpoint,
                    username: e.target.value,
                  })
                }
              />
              <PasswordInput
                label="Password"
                placeholder="Password"
                required
                value={customEndpoint.password || ""}
                onChange={(e) =>
                  setCustomEndpoint({
                    ...customEndpoint,
                    password: e.target.value,
                  })
                }
              />
            </>
          )}

          <Box>
            <Text size="sm" fw={500} mb="xs">
              Headers
            </Text>
            <Stack gap="xs">
              {Object.entries(customEndpoint.headers || {}).map(
                ([key, value], index) => (
                  <Group key={index} gap="xs">
                    <TextInput
                      placeholder="Header name"
                      value={key}
                      onChange={(e) => {
                        const newHeaders = { ...customEndpoint.headers };
                        delete newHeaders[key];
                        newHeaders[e.target.value] = value;
                        setCustomEndpoint({
                          ...customEndpoint,
                          headers: newHeaders,
                        });
                      }}
                      style={{ flex: 1 }}
                    />
                    <TextInput
                      placeholder="Header value"
                      value={value}
                      onChange={(e) => {
                        const newHeaders = { ...customEndpoint.headers };
                        newHeaders[key] = e.target.value;
                        setCustomEndpoint({
                          ...customEndpoint,
                          headers: newHeaders,
                        });
                      }}
                      style={{ flex: 1 }}
                    />
                    <ActionIcon
                      variant="subtle"
                      color="red"
                      onClick={() => {
                        const newHeaders = { ...customEndpoint.headers };
                        delete newHeaders[key];
                        setCustomEndpoint({
                          ...customEndpoint,
                          headers: newHeaders,
                        });
                      }}
                    >
                      <IconTrash size={16} />
                    </ActionIcon>
                  </Group>
                ),
              )}
              <Button
                variant="light"
                size="sm"
                leftSection={<IconPlus size={14} />}
                onClick={() => {
                  const newHeaders = { ...customEndpoint.headers };
                  // Generate a unique key for the new header
                  let newKey = "New-Header";
                  let counter = 1;
                  while (newKey in newHeaders) {
                    newKey = `New-Header-${counter}`;
                    counter++;
                  }
                  newHeaders[newKey] = "";
                  setCustomEndpoint({ ...customEndpoint, headers: newHeaders });
                }}
              >
                Add header
              </Button>
            </Stack>
          </Box>

          <Box>
            <Text size="sm" fw={500} mb="xs">
<<<<<<< HEAD
              Custom Payload (Optional)
            </Text>
            <Text size="xs" c="dimmed" mb="xs">
              Additional fields to merge with the messages and model parameters
              from your prompt
            </Text>
            <Textarea
              placeholder='{"key": "value"}'
              autosize
              minRows={3}
              maxRows={8}
              value={defaultPayloadText}
              onChange={(e) => {
                const value = e.currentTarget.value;
=======
              Default Payload (Optional)
            </Text>
            <Text size="xs" c="dimmed" mb="xs">
              This payload will be merged with the prompt data
            </Text>
            <ExpandableJsonInput
              placeholder='{"key": "value"}'
              autosize
              minRows={3}
              formatOnBlur
              value={defaultPayloadText}
              onChange={(value) => {
>>>>>>> 28e51762
                setDefaultPayloadText(value);
                try {
                  const parsed = JSON.parse(value);
                  setCustomEndpoint({
                    ...customEndpoint,
                    defaultPayload: parsed,
                  });
                } catch (e) {
                  // Invalid JSON, keep the text but don't update the object
                }
              }}
<<<<<<< HEAD
              onBlur={() => {
                // Format JSON on blur if valid
                try {
                  const parsed = JSON.parse(defaultPayloadText);
                  setDefaultPayloadText(JSON.stringify(parsed, null, 2));
                } catch (e) {
                  // Invalid JSON, leave as is
                }
              }}
              styles={{
                input: {
                  fontFamily: "monospace",
                  fontSize: "13px",
                },
              }}
=======
>>>>>>> 28e51762
            />
          </Box>

          <Group justify="space-between" mt="md">
            <Button
              variant="subtle"
              onClick={async () => {
                // Test connection logic
                try {
                  const response = await testConnection({
                    url: customEndpoint.url,
                    auth: convertFormAuthToAPI(customEndpoint),
                    headers: customEndpoint.headers || {},
                  });
                  if (response.ok) {
                    notifications.show({
                      title: "Connection successful",
                      message: "Endpoint is reachable",
                      color: "green",
                    });
                  } else {
                    throw new Error(`HTTP ${response.status}`);
                  }
                } catch (e) {
                  notifications.show({
                    title: "Connection failed",
                    message: e.message,
                    color: "red",
                  });
                }
              }}
            >
              Test Connection
            </Button>
            <Group>
              <Button
                variant="default"
                onClick={() => setEndpointModalOpen(false)}
              >
                Cancel
              </Button>
              <Button
                loading={isCreating || isUpdating}
                disabled={
                  !customEndpoint.name?.trim() || !customEndpoint.url?.trim()
                }
                onClick={async () => {
                  try {
                    // Validate required fields
                    if (
                      !customEndpoint.name?.trim() ||
                      !customEndpoint.url?.trim()
                    ) {
                      notifications.show({
                        title: "Missing required fields",
                        message:
                          "Please provide a name and URL for the endpoint",
                        color: "red",
                      });
                      return;
                    }

                    const endpointData = {
                      name: customEndpoint.name.trim(),
                      url: customEndpoint.url.trim(),
                      auth: convertFormAuthToAPI(customEndpoint),
                      headers: customEndpoint.headers || {},
                      defaultPayload: customEndpoint.defaultPayload || {},
                    };

                    if (isEditMode && selectedEndpointId) {
                      // Update existing endpoint
                      await updateEndpoint(endpointData);
                    } else {
                      // Create new endpoint
                      const newEndpoint = await createEndpoint(endpointData);
                      if (newEndpoint?.id) {
                        setSelectedEndpointId(newEndpoint.id);
<<<<<<< HEAD
                        setDefaultPayloadText(
=======
                        setCustomPayloadText(
>>>>>>> 28e51762
                          JSON.stringify(
                            newEndpoint.defaultPayload || {},
                            null,
                            2,
                          ),
                        );
                      }
                    }

                    setEndpointModalOpen(false);
                    setIsEditMode(false);
                    setEditingEndpointId(null);
                    notifications.show({
                      title: isEditMode
                        ? "Endpoint updated"
                        : "Endpoint created",
                      message: "Your endpoint has been saved successfully",
                      color: "green",
                    });
                  } catch (error) {
                    notifications.show({
                      title: "Error saving endpoint",
                      message:
                        error.message ||
                        "An error occurred while saving the endpoint",
                      color: "red",
                    });
                  }
                }}
              >
                Save
              </Button>
            </Group>
          </Group>
        </Stack>
      </Modal>
<<<<<<< HEAD

      <Modal
        opened={variablesModalOpen}
        onClose={() => setVariablesModalOpen(false)}
        title="Variables"
        size="lg"
      >
        <Stack>
          {Object.keys(variables).length === 0 ? (
            <Box ta="center" py="xl">
              <Text size="lg" fw={500} mb="xs">
                No variables
              </Text>
              <Text size="sm" c="dimmed">
                Create variables to dynamically insert values into your prompt
                using the{" "}
                <Text
                  component="span"
                  c="blue"
                  ff="monospace"
                >{`{{variable_name}}`}</Text>{" "}
                syntax
              </Text>
            </Box>
          ) : (
            <PromptVariableEditor
              value={variables}
              onChange={(update) => {
                setTemplateVersion({
                  ...templateVersion,
                  testValues: update,
                });
              }}
            />
          )}
          <Group justify="flex-end" mt="md">
            <Button
              size="xs"
              variant="filled"
              onClick={() => setVariablesModalOpen(false)}
            >
              Done
            </Button>
          </Group>
        </Stack>
      </Modal>
=======
>>>>>>> 28e51762
    </Empty>
  );
}

export default function ProjectScopedPlayground() {
  const { project } = useProject();

  if (!project) return null;
  return <Playground key={project.id} />;
}<|MERGE_RESOLUTION|>--- conflicted
+++ resolved
@@ -15,17 +15,7 @@
   Stack,
   Text,
   Textarea,
-<<<<<<< HEAD
   TextInput,
-=======
-  Select,
-  TextInput,
-  JsonInput,
-  PasswordInput,
-  ActionIcon,
-  Collapse,
-  UnstyledButton,
->>>>>>> 28e51762
 } from "@mantine/core";
 
 import HotkeysInfo from "@/components/blocks/HotkeysInfo";
@@ -47,15 +37,6 @@
   useTestEndpointConnection,
   useUpdatePlaygroundEndpoint,
   useUser,
-<<<<<<< HEAD
-=======
-  usePlaygroundEndpoints,
-  useCreatePlaygroundEndpoint,
-  useUpdatePlaygroundEndpoint,
-  useDeletePlaygroundEndpoint,
-  useTestEndpointConnection,
-  useRunEndpoint,
->>>>>>> 28e51762
   type PlaygroundEndpoint,
 } from "@/utils/dataHooks";
 import { notifications } from "@mantine/notifications";
@@ -67,18 +48,9 @@
   IconDeviceFloppy,
   IconGitCommit,
   IconPlus,
-<<<<<<< HEAD
   IconSettings,
   IconTrash,
   IconVariable,
-=======
-  IconTrash,
-  IconApi,
-  IconPlugConnected,
-  IconSettings,
-  IconChevronRight,
-  IconChevronDown,
->>>>>>> 28e51762
 } from "@tabler/icons-react";
 import { useRouter } from "next/router";
 import { generateSlug } from "random-word-slugs";
@@ -196,35 +168,23 @@
     headers: { "Content-Type": "application/json" },
     defaultPayload: {},
   });
-<<<<<<< HEAD
-=======
-  const [customPayloadText, setCustomPayloadText] = useState("");
->>>>>>> 28e51762
   const [defaultPayloadText, setDefaultPayloadText] = useState("");
   const [endpointModalOpen, setEndpointModalOpen] = useState(false);
   const [selectedEndpointId, setSelectedEndpointId] = useState<string | null>(
     null,
   );
   const [isEditMode, setIsEditMode] = useState(false);
-<<<<<<< HEAD
   const [variablesModalOpen, setVariablesModalOpen] = useState(false);
   const [hoveredEndpointId, setHoveredEndpointId] = useState<string | null>(
     null,
   );
-=======
-  const [modelParamsCollapsed, setModelParamsCollapsed] = useState(true);
->>>>>>> 28e51762
 
   // Hooks for API operations
   const { endpoints, isLoading: isLoadingEndpoints } = usePlaygroundEndpoints();
   const { createEndpoint, isCreating } = useCreatePlaygroundEndpoint();
-<<<<<<< HEAD
   const [editingEndpointId, setEditingEndpointId] = useState<string | null>(
     null,
   );
-=======
-  const [editingEndpointId, setEditingEndpointId] = useState<string | null>(null);
->>>>>>> 28e51762
   const { updateEndpoint, isUpdating } =
     useUpdatePlaygroundEndpoint(editingEndpointId);
   const { deleteEndpoint } = useDeletePlaygroundEndpoint();
@@ -236,14 +196,6 @@
     if (endpoints.length > 0 && !selectedEndpointId) {
       const firstEndpoint = endpoints[0];
       setSelectedEndpointId(firstEndpoint.id);
-<<<<<<< HEAD
-=======
-      // Set only the user-editable portion (without protected fields)
-      const defaultPayload = firstEndpoint.defaultPayload || {};
-      delete defaultPayload.messages;
-      delete defaultPayload.model_params;
-      setCustomPayloadText(JSON.stringify(defaultPayload, null, 2));
->>>>>>> 28e51762
     }
   }, [endpoints, selectedEndpointId]);
 
@@ -580,7 +532,6 @@
     mutate();
   };
 
-
   const runPlayground = async () => {
     if (runMode === "playground") {
       // Original LLM playground logic
@@ -594,7 +545,6 @@
         model,
       });
 
-<<<<<<< HEAD
       // Validate content
       if (!templateVersion.content) {
         notifications.show({
@@ -623,21 +573,13 @@
         }
       }
 
-=======
->>>>>>> 28e51762
       setError(null);
       setOutput(null);
       setOutputTokens(0);
       setStreaming(true);
-<<<<<<< HEAD
 
       let citations = null;
 
-=======
-
-      let citations = null;
-
->>>>>>> 28e51762
       try {
         await fetcher.getStream(
           `/orgs/${org?.id}/playground`,
@@ -665,7 +607,6 @@
             }
           },
         );
-<<<<<<< HEAD
 
         // scroll template-input-area to the end
         const element = document.getElementById("template-input-area");
@@ -687,29 +628,6 @@
         return;
       }
 
-=======
-
-        // scroll template-input-area to the end
-        const element = document.getElementById("template-input-area");
-        element.scrollTop = element.scrollHeight;
-      } catch (e) {
-        console.error(e);
-        setError(e);
-      }
-
-      revalidateUser();
-    } else {
-      // Custom endpoint logic
-      if (!selectedEndpoint) {
-        notifications.show({
-          title: "No endpoint selected",
-          message: "Please configure and select an endpoint first",
-          color: "red",
-        });
-        return;
-      }
-
->>>>>>> 28e51762
       analytics.track("RunEndpoint", {
         endpoint: selectedEndpoint.name,
       });
@@ -720,7 +638,6 @@
       setStreaming(true);
 
       try {
-<<<<<<< HEAD
         // Get the custom payload from the endpoint
         const customPayload = selectedEndpoint.defaultPayload || {};
 
@@ -767,22 +684,6 @@
         const payload = {
           ...customPayload,
           ...protectedPayload, // Protected fields override custom fields
-=======
-        // Parse the current payload text
-        let userPayload = {};
-        try {
-          userPayload = JSON.parse(customPayloadText);
-        } catch (e) {
-          // If invalid JSON, use empty object
-          userPayload = {};
-        }
-
-        // Generate the protected payload and merge with user payload
-        const protectedPayload = generateProtectedPayload();
-        const payload = {
-          ...userPayload,
-          ...protectedPayload, // Protected fields override user fields
->>>>>>> 28e51762
         };
 
         const data = await runEndpoint({
@@ -794,7 +695,6 @@
         if (Array.isArray(data) && data.length > 0) {
           // Check if all items look like OpenAI messages (have role and content)
           const isMessageArray = data.every(
-<<<<<<< HEAD
             (item) =>
               typeof item === "object" &&
               item !== null &&
@@ -811,33 +711,15 @@
               .reverse()
               .find((msg) => msg.role === "assistant");
 
-=======
-            item => 
-              typeof item === 'object' && 
-              item !== null && 
-              'role' in item && 
-              ('content' in item || 'tool_calls' in item || 'function_call' in item)
-          );
-          
-          if (isMessageArray) {
-            // Display messages properly
-            // Find the last assistant message or display all messages
-            const lastAssistantMessage = [...data].reverse().find(msg => msg.role === 'assistant');
-            
->>>>>>> 28e51762
             if (lastAssistantMessage) {
               setOutput(lastAssistantMessage);
             } else {
               // If no assistant message, show all messages as they would appear in chat
               setOutput({
                 role: "assistant",
-<<<<<<< HEAD
                 content: data
                   .map((msg) => `${msg.role}: ${msg.content || "[tool call]"}`)
                   .join("\n\n"),
-=======
-                content: data.map(msg => `${msg.role}: ${msg.content || '[tool call]'}`).join('\n\n'),
->>>>>>> 28e51762
               });
             }
           } else {
@@ -909,10 +791,6 @@
       <Flex w="100%" h="100vh" style={{ position: "relative" }}>
         <Box
           flex={`0 0 230px`}
-<<<<<<< HEAD
-=======
-          py="sm"
->>>>>>> 28e51762
           style={{
             borderRight: "1px solid rgba(120, 120, 120, 0.1)",
             height: "100vh",
@@ -946,7 +824,6 @@
           style={{
             borderRight: "1px solid rgba(120, 120, 120, 0.1)",
             height: "100vh",
-<<<<<<< HEAD
             display: "flex",
             flexDirection: "column",
           }}
@@ -1292,264 +1169,6 @@
                               cursor: "pointer",
                               transition: "all 0.2s ease",
                             }}
-=======
-            overflowY: "auto",
-          }}
-        >
-          <Box id="template-input-area">
-            <TemplateInputArea
-              template={templateVersion}
-              setTemplate={setTemplateVersion}
-              saveTemplate={saveTemplate}
-              setHasChanges={setHasChanges}
-              output={output}
-              outputTokens={outputTokens}
-              error={error}
-            />
-          </Box>
-        </Box>
-        <Box
-          style={{
-            width: "400px",
-            flexShrink: 0,
-            height: "100vh",
-            display: "flex",
-            flexDirection: "column",
-          }}
-        >
-          <Box
-            style={{
-              flex: 1,
-              overflowY: "auto",
-              padding: "var(--mantine-spacing-xl)",
-            }}
-          >
-            <Stack style={{ zIndex: 0 }}>
-              {template && templateVersion && (
-                <Group>
-                  {!templateVersion?.id &&
-                    hasAccess(user.role, "prompts", "create") && (
-                      <Button
-                        leftSection={<IconDeviceFloppy size={18} />}
-                        size="xs"
-                        loading={loading}
-                        data-testid="save-template"
-                        disabled={loading || (template?.id && !hasChanges)}
-                        variant="outline"
-                        onClick={saveTemplate}
-                      >
-                        Save as new template
-                      </Button>
-                    )}
-
-                  {templateVersion?.id &&
-                    hasAccess(user.role, "prompts", "create_draft") && (
-                      <Button
-                        leftSection={<IconDeviceFloppy size={18} />}
-                        size="xs"
-                        loading={loading}
-                        data-testid="save-template"
-                        disabled={loading || (template?.id && !hasChanges)}
-                        variant="outline"
-                        onClick={saveTemplate}
-                      >
-                        Save changes
-                      </Button>
-                    )}
-
-                  {hasAccess(user.role, "prompts", "update") &&
-                    templateVersion?.id && (
-                      <Button
-                        leftSection={<IconGitCommit size={18} />}
-                        size="xs"
-                        loading={loading}
-                        data-testid="deploy-template"
-                        disabled={
-                          loading || !(templateVersion?.isDraft || hasChanges)
-                        }
-                        variant="filled"
-                        onClick={commitTemplate}
-                      >
-                        Deploy
-                      </Button>
-                    )}
-                </Group>
-              )}
-
-              <ParamItem
-                name="Prompt Mode"
-                value={
-                  <SegmentedControl
-                    size="xs"
-                    disabled={loading || !templateVersion?.isDraft}
-                    data={[
-                      {
-                        value: "chat",
-                        label: "Chat",
-                      },
-                      {
-                        value: "text",
-                        label: "Text",
-                      },
-                    ]}
-                    value={
-                      typeof templateVersion.content === "string"
-                        ? "text"
-                        : "chat"
-                    }
-                    onChange={(value) => {
-                      const newTemplateVersion = { ...templateVersion };
-                      const isTextAlready =
-                        typeof templateVersion.content === "string";
-                      if (isTextAlready && value !== "text") {
-                        // Switching from text to custom/openai
-                        newTemplateVersion.content = [
-                          { role: "user", content: templateVersion.content },
-                        ];
-                      } else if (!isTextAlready && value === "text") {
-                        // Switching from custom/openai to text
-                        const firstUserMessage = templateVersion.content[0];
-
-                        newTemplateVersion.content =
-                          firstUserMessage?.content || "";
-                      }
-                      setTemplateVersion(newTemplateVersion);
-                    }}
-                  />
-                }
-              />
-            </Stack>
-
-              <Stack gap="md" mt="md">
-                <Group justify="space-between">
-                  <ModelSelect 
-                    handleChange={(model) => {
-                      setHasChanges(true);
-                      setTemplateVersion({
-                        ...templateVersion,
-                        extra: { ...templateVersion?.extra, model },
-                      });
-                    }}
-                  />
-                  <ActionIcon
-                    variant="default"
-                    onClick={() => router.push("/settings/providers")}
-                  >
-                    <IconSettings width={18} opacity="0.7" />
-                  </ActionIcon>
-                </Group>
-
-                <Card withBorder p={0}>
-                  <UnstyledButton
-                    onClick={() => setModelParamsCollapsed(!modelParamsCollapsed)}
-                    p="sm"
-                    w="100%"
-                    style={{ 
-                      borderBottom: modelParamsCollapsed ? 'none' : '1px solid var(--mantine-color-default-border)',
-                      display: 'flex',
-                      alignItems: 'center',
-                      justifyContent: 'space-between'
-                    }}
-                  >
-                    <Group gap="xs">
-                      {modelParamsCollapsed ? (
-                        <IconChevronRight size={16} />
-                      ) : (
-                        <IconChevronDown size={16} />
-                      )}
-                      <Text size="sm" fw={500}>Model Parameters</Text>
-                    </Group>
-                  </UnstyledButton>
-                  <Collapse in={!modelParamsCollapsed}>
-                    <Box p="sm">
-                      <ProviderEditor
-                        value={{
-                          model: templateVersion?.extra?.model,
-                          config: templateVersion?.extra,
-                        }}
-                        onChange={(val) => {
-                          setHasChanges(true);
-                          setTemplateVersion({
-                            ...templateVersion,
-                            extra: { ...val.config, model: val.model },
-                          });
-                        }}
-                        hideModel={true}
-                      />
-                    </Box>
-                  </Collapse>
-                </Card>
-
-                {template && (
-                  <>
-                    <Card withBorder p="sm">
-                      <PromptVariableEditor
-                        value={variables}
-                        onChange={(update) => {
-                          setTemplateVersion({
-                            ...templateVersion,
-                            testValues: update,
-                          });
-                        }}
-                      />
-                    </Card>
-
-                    {template?.id && templateVersion?.id && (
-                      <ParamItem
-                        name="Notepad"
-                        description="Write down thoughts or ideas you want to remember about this template. Notes are versioned."
-                        value={
-                          <NotepadButton
-                            value={templateVersion?.notes}
-                            onChange={async (notes) => {
-                              const data = {
-                                ...templateVersion,
-                                notes,
-                              };
-
-                              setTemplateVersion(data);
-
-                              // save directly without bumping version so no changes are lost
-                              await updateVersion(data);
-
-                              mutate();
-                            }}
-                          />
-                        }
-                      />
-                    )}
-
-                    <Box mt="xl">
-                      <ParamItem
-                        name="Run Mode"
-                        description="Choose whether to test directly against an LLM model or a custom API endpoint"
-                        value={
-                          <SegmentedControl
-                            size="xs"
-                            data={[
-                              { value: "playground", label: "LLM Playground" },
-                              { value: "endpoint", label: "API Endpoint" },
-                            ]}
-                            value={runMode}
-                            onChange={(value) =>
-                              setRunMode(value as "playground" | "endpoint")
-                            }
-                          />
-                        }
-                      />
-                    </Box>
-
-                    {runMode === "endpoint" && (
-                      <Card withBorder p="sm">
-                        <Stack>
-                        <Group justify="space-between">
-                          <Text size="sm" fw="bold">
-                            Select Endpoint
-                          </Text>
-                          <Button
-                            size="compact-xs"
-                            variant="outline"
-                            leftSection={<IconPlus size={14} />}
                             onClick={() => {
                               // Reset to default values for new endpoint
                               setIsEditMode(false);
@@ -1569,41 +1188,6 @@
                               setDefaultPayloadText("");
                               setEndpointModalOpen(true);
                             }}
-                          >
-                            Configure New
-                          </Button>
-                        </Group>
-
-                        {isLoadingEndpoints ? (
-                          <Text size="sm" c="dimmed" ta="center">
-                            Loading endpoints...
-                          </Text>
-                        ) : endpoints.length === 0 ? (
-                          <Button
-                            variant="light"
-                            fullWidth
-                            leftSection={<IconApi size={16} />}
->>>>>>> 28e51762
-                            onClick={() => {
-                              // Reset to default values for new endpoint
-                              setIsEditMode(false);
-                              setEditingEndpointId(null);
-                              setCustomEndpoint({
-                                name: "",
-                                url: "",
-                                auth: null,
-                                authValue: "",
-                                apiKeyHeader: "X-API-Key",
-                                username: "",
-                                password: "",
-                                headers: { "Content-Type": "application/json" },
-                                defaultPayload: {},
-                              });
-                              setSelectedEndpointId(null);
-                              setDefaultPayloadText("");
-                              setEndpointModalOpen(true);
-                            }}
-<<<<<<< HEAD
                             onMouseEnter={(e) => {
                               e.currentTarget.style.borderColor =
                                 "var(--mantine-color-gray-5)";
@@ -1634,220 +1218,6 @@
                 </>
               )}
             </Stack>
-=======
-                          >
-                            Configure New Endpoint
-                          </Button>
-                        ) : null}
-
-                        {endpoints.map((endpoint) => (
-                          <Card
-                            key={endpoint.id}
-                            withBorder
-                            p="sm"
-                            style={{
-                              cursor: "pointer",
-                              borderColor:
-                                selectedEndpointId === endpoint.id
-                                  ? "var(--mantine-color-blue-6)"
-                                  : undefined,
-                              backgroundColor:
-                                selectedEndpointId === endpoint.id
-                                  ? "var(--mantine-color-blue-0)"
-                                  : undefined,
-                            }}
-                            onClick={() => {
-                              setSelectedEndpointId(endpoint.id);
-                              // Set only the user-editable portion (without protected fields)
-                              const defaultPayload =
-                                endpoint.defaultPayload || {};
-                              delete defaultPayload.messages;
-                              delete defaultPayload.model_params;
-                              setCustomPayloadText(
-                                JSON.stringify(defaultPayload, null, 2),
-                              );
-                            }}
-                          >
-                            <Group justify="space-between">
-                              <Box>
-                                <Text size="sm" fw={500}>
-                                  {endpoint.name}
-                                </Text>
-                                <Text size="xs" c="dimmed">
-                                  {endpoint.url}
-                                </Text>
-                              </Box>
-                              {selectedEndpointId === endpoint.id && (
-                                <Group gap={4}>
-                                  <ActionIcon
-                                    size="sm"
-                                    variant="subtle"
-                                    onClick={(e) => {
-                                      e.stopPropagation();
-                                      setIsEditMode(true);
-                                      setEditingEndpointId(endpoint.id);
-                                      // Convert API auth format to form format for editing
-                                      const formData = convertAPIAuthToForm(
-                                        endpoint.auth,
-                                      );
-                                      setCustomEndpoint({
-                                        ...endpoint,
-                                        ...formData,
-                                      });
-                                      setDefaultPayloadText(
-                                        JSON.stringify(
-                                          endpoint.defaultPayload || {},
-                                          null,
-                                          2,
-                                        ),
-                                      );
-                                      setEndpointModalOpen(true);
-                                    }}
-                                  >
-                                    <IconSettings size={16} />
-                                  </ActionIcon>
-                                  <ActionIcon
-                                    size="sm"
-                                    variant="subtle"
-                                    color="red"
-                                    onClick={async (e) => {
-                                      e.stopPropagation();
-                                      try {
-                                        await deleteEndpoint(endpoint.id);
-                                        if (
-                                          selectedEndpointId === endpoint.id
-                                        ) {
-                                          setSelectedEndpointId(null);
-                                          setCustomPayloadText("");
-                                        }
-                                        notifications.show({
-                                          title: "Endpoint deleted",
-                                          message:
-                                            "The endpoint has been removed successfully",
-                                          color: "green",
-                                        });
-                                      } catch (error) {
-                                        notifications.show({
-                                          title: "Error deleting endpoint",
-                                          message: error.message,
-                                          color: "red",
-                                        });
-                                      }
-                                    }}
-                                  >
-                                    <IconTrash size={16} />
-                                  </ActionIcon>
-                                </Group>
-                              )}
-                            </Group>
-                          </Card>
-                        ))}
-
-                        {selectedEndpointId && (
-                          <Card withBorder p="sm">
-                            <Stack gap="xs">
-                              <Group justify="space-between">
-                                <Text size="xs" c="dimmed">
-                                  Method
-                                </Text>
-                                <Text size="xs" ff="monospace" fw={500}>
-                                  POST
-                                </Text>
-                              </Group>
-                              <Group justify="space-between">
-                                <Text size="xs" c="dimmed">
-                                  Auth
-                                </Text>
-                                <Text size="xs" ff="monospace" fw={500}>
-                                  {selectedEndpoint?.auth?.type === "bearer" &&
-                                    "Bearer ****"}
-                                  {selectedEndpoint?.auth?.type === "api_key" &&
-                                    `${selectedEndpoint.auth.header}: ****`}
-                                  {selectedEndpoint?.auth?.type === "basic" &&
-                                    "Basic Auth"}
-                                  {!selectedEndpoint?.auth && "None"}
-                                </Text>
-                              </Group>
-                            </Stack>
-                          </Card>
-                        )}
-
-                        {selectedEndpointId && (
-                          <Box>
-                            <Text size="sm" fw="bold" mb="xs">
-                              Payload
-                            </Text>
-                            <Text size="xs" c="dimmed" mb="xs">
-                              The messages and model_params fields are
-                              automatically generated from your prompt
-                            </Text>
-                            <ProtectedJsonEditor
-                              key={`json-editor-${selectedEndpointId}`}
-                              value={(() => {
-                                try {
-                                  const userPayload =
-                                    JSON.parse(customPayloadText);
-                                  const protectedPayload =
-                                    generateProtectedPayload();
-                                  const mergedPayload = {
-                                    ...userPayload,
-                                    ...protectedPayload,
-                                  };
-
-                                  // Format JSON with helpful comments
-                                  let jsonString = JSON.stringify(
-                                    mergedPayload,
-                                    null,
-                                    2,
-                                  );
-
-                                  return jsonString;
-                                } catch {
-                                  // If JSON is invalid, just show the protected payload with comment
-                                  const protectedPayload =
-                                    generateProtectedPayload();
-                                  let jsonString = JSON.stringify(
-                                    protectedPayload,
-                                    null,
-                                    2,
-                                  );
-
-                                  // Add blank line before messages key
-                                  jsonString = jsonString.replace(
-                                    /(\n\s*)"messages":/,
-                                    '\n$1"messages":'
-                                  );
-
-                                  return jsonString;
-                                }
-                              })()}
-                              onChange={(value) => {
-                                try {
-                                  const parsedValue = JSON.parse(value);
-                                  // Remove protected keys from user's input
-                                  delete parsedValue.messages;
-                                  delete parsedValue.model_params;
-                                  setCustomPayloadText(
-                                    JSON.stringify(parsedValue, null, 2),
-                                  );
-                                } catch {
-                                  // If JSON is invalid, keep the raw text (user is still typing)
-                                  setCustomPayloadText(value);
-                                }
-                              }}
-                              protectedKeys={["messages", "model_params"]}
-                              minRows={4}
-                              maxRows={10}
-                            />
-                          </Box>
-                        )}
-                      </Stack>
-                    </Card>
-                    )}
-                  </>
-                )}
-              </Stack>
->>>>>>> 28e51762
           </Box>
           {hasAccess(user.role, "prompts", "run") && (
             <Box
@@ -1873,15 +1243,7 @@
                   />
                 }
               >
-<<<<<<< HEAD
                 Run
-=======
-                {runMode === "playground"
-                  ? template?.id
-                    ? "Test template"
-                    : "Run"
-                  : "Run on Endpoint"}
->>>>>>> 28e51762
               </Button>
             </Box>
           )}
@@ -1920,7 +1282,6 @@
             }
           />
 
-<<<<<<< HEAD
           <Box>
             <Text size="sm" fw={500} mb={4}>
               Method
@@ -1930,8 +1291,6 @@
             </Text>
           </Box>
 
-=======
->>>>>>> 28e51762
           <Select
             label="Authentication Type"
             value={customEndpoint.auth?.type || "none"}
@@ -2102,7 +1461,6 @@
 
           <Box>
             <Text size="sm" fw={500} mb="xs">
-<<<<<<< HEAD
               Custom Payload (Optional)
             </Text>
             <Text size="xs" c="dimmed" mb="xs">
@@ -2117,20 +1475,6 @@
               value={defaultPayloadText}
               onChange={(e) => {
                 const value = e.currentTarget.value;
-=======
-              Default Payload (Optional)
-            </Text>
-            <Text size="xs" c="dimmed" mb="xs">
-              This payload will be merged with the prompt data
-            </Text>
-            <ExpandableJsonInput
-              placeholder='{"key": "value"}'
-              autosize
-              minRows={3}
-              formatOnBlur
-              value={defaultPayloadText}
-              onChange={(value) => {
->>>>>>> 28e51762
                 setDefaultPayloadText(value);
                 try {
                   const parsed = JSON.parse(value);
@@ -2142,7 +1486,6 @@
                   // Invalid JSON, keep the text but don't update the object
                 }
               }}
-<<<<<<< HEAD
               onBlur={() => {
                 // Format JSON on blur if valid
                 try {
@@ -2158,8 +1501,6 @@
                   fontSize: "13px",
                 },
               }}
-=======
->>>>>>> 28e51762
             />
           </Box>
 
@@ -2238,11 +1579,7 @@
                       const newEndpoint = await createEndpoint(endpointData);
                       if (newEndpoint?.id) {
                         setSelectedEndpointId(newEndpoint.id);
-<<<<<<< HEAD
                         setDefaultPayloadText(
-=======
-                        setCustomPayloadText(
->>>>>>> 28e51762
                           JSON.stringify(
                             newEndpoint.defaultPayload || {},
                             null,
@@ -2279,7 +1616,6 @@
           </Group>
         </Stack>
       </Modal>
-<<<<<<< HEAD
 
       <Modal
         opened={variablesModalOpen}
@@ -2326,8 +1662,6 @@
           </Group>
         </Stack>
       </Modal>
-=======
->>>>>>> 28e51762
     </Empty>
   );
 }
