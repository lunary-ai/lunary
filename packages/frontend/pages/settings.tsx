--- conflicted
+++ resolved
@@ -84,17 +84,7 @@
 export default function AppAnalytics() {
   const { user: currentUser } = useUser()
   const { org } = useOrg()
-<<<<<<< HEAD
   const { update, project, setProjectId, drop } = useProject()
-=======
-
-  const {
-    update: updateproject,
-    project,
-    setProjectId,
-    drop: dropproject,
-  } = useProject()
->>>>>>> ee4fc86f
 
   // TODO: better route for project usage
   const { data: projectUsage } = useSWR(
