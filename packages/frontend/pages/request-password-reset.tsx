import {
  Box,
  Button,
  Container,
  Paper,
  Stack,
  Text,
  TextInput,
} from "@mantine/core";
import { useForm } from "@mantine/form";
import { notifications } from "@mantine/notifications";
import { IconAnalyze, IconAt, IconCheck } from "@tabler/icons-react";
import { NextSeo } from "next-seo";
import { useState } from "react";
import errorHandler from "../utils/errors";
import AuthLayout from "@/components/layout/AuthLayout";

export default function PasswordReset() {
  const [loading, setLoading] = useState(false);

  const form = useForm({
    initialValues: {
      email: "",
    },

    validate: {
      email: (val) => (/^\S+@\S+$/.test(val) ? null : "Invalid email"),
    },
  });

  async function handlePasswordReset({ email }) {
    setLoading(true);

    const res = await errorHandler(
      fetch(`${process.env.NEXT_PUBLIC_API_URL}/auth/request-password-reset`, {
        method: "POST",
        headers: {
          "Content-Type": "application/json",
        },
        body: JSON.stringify({ email }),
      }),
    );

    if (res.ok) {
      notifications.show({
        icon: <IconCheck size={18} />,
        color: "teal",
        title: "Email sent 💌",
        message:
          "Check your emails to verify your email. Please check your spam folder as we currently have deliverability issues.",
      });
    }
    setLoading(false);
  }

  return (
<<<<<<< HEAD
    <AuthLayout>
      <NextSeo title="Request password reset" />

      <Paper radius="md" p="xl" maw={400} miw={350} shadow="md">
        <Text size="lg" mb="lg" fw={500} ta="center">
          Password Recovery
        </Text>

        <Text mb="lg" opacity={0.8}>
          Enter your email address and if it is registered, we will send you a
          link to reset your password.
        </Text>

        <form onSubmit={form.onSubmit(handlePasswordReset)}>
          <Stack gap="lg">
            <TextInput
              leftSection={<IconAt size="16" />}
              label="Email"
              type="email"
              value={form.values.email}
              onChange={(event) =>
                form.setFieldValue("email", event.currentTarget.value)
              }
              error={form.errors.email && "Invalid email"}
              placeholder="Your email"
            />

            <Button
              className="CtaBtn"
              type="submit"
              fullWidth
              size="md"
              loading={loading}
            >
              Request reset link
            </Button>
          </Stack>
        </form>
      </Paper>
    </AuthLayout>
=======
    <Box style={{ backgroundColor: "var(--mantine-color-gray-0)" }} h="100vh">
      <Container py={100} size={600}>
        <NextSeo title="Login" />
        <Stack align="center" gap={50}>
          <Stack align="center">
            <IconAnalyze color={"#4f87ff"} size={60} />
          </Stack>

          <Paper radius="md" p="xl" maw={400} miw={350} shadow="md">
            <Text size="lg" mb="lg" fw={500} ta="center">
              Password Recovery
            </Text>

            <Text size="sm" mb="lg" c="gray.8">
              Enter your email address and if it is registered, we will send you
              a link to reset your password.
            </Text>

            <form onSubmit={form.onSubmit(handlePasswordReset)}>
              <Stack gap="lg">
                <TextInput
                  leftSection={<IconAt size="16" />}
                  label="Email"
                  type="email"
                  value={form.values.email}
                  onChange={(event) =>
                    form.setFieldValue("email", event.currentTarget.value)
                  }
                  error={form.errors.email && "Invalid email"}
                  placeholder="Your email"
                />

                <Button
                  className="CtaBtn"
                  type="submit"
                  fullWidth
                  size="md"
                  loading={loading}
                >
                  Request reset link
                </Button>
              </Stack>
            </form>
          </Paper>
        </Stack>
      </Container>
    </Box>
>>>>>>> b3800cfa
  );
}<|MERGE_RESOLUTION|>--- conflicted
+++ resolved
@@ -1,15 +1,7 @@
-import {
-  Box,
-  Button,
-  Container,
-  Paper,
-  Stack,
-  Text,
-  TextInput,
-} from "@mantine/core";
+import { Button, Paper, Stack, Text, TextInput } from "@mantine/core";
 import { useForm } from "@mantine/form";
 import { notifications } from "@mantine/notifications";
-import { IconAnalyze, IconAt, IconCheck } from "@tabler/icons-react";
+import { IconAt, IconCheck } from "@tabler/icons-react";
 import { NextSeo } from "next-seo";
 import { useState } from "react";
 import errorHandler from "../utils/errors";
@@ -54,7 +46,6 @@
   }
 
   return (
-<<<<<<< HEAD
     <AuthLayout>
       <NextSeo title="Request password reset" />
 
@@ -95,54 +86,5 @@
         </form>
       </Paper>
     </AuthLayout>
-=======
-    <Box style={{ backgroundColor: "var(--mantine-color-gray-0)" }} h="100vh">
-      <Container py={100} size={600}>
-        <NextSeo title="Login" />
-        <Stack align="center" gap={50}>
-          <Stack align="center">
-            <IconAnalyze color={"#4f87ff"} size={60} />
-          </Stack>
-
-          <Paper radius="md" p="xl" maw={400} miw={350} shadow="md">
-            <Text size="lg" mb="lg" fw={500} ta="center">
-              Password Recovery
-            </Text>
-
-            <Text size="sm" mb="lg" c="gray.8">
-              Enter your email address and if it is registered, we will send you
-              a link to reset your password.
-            </Text>
-
-            <form onSubmit={form.onSubmit(handlePasswordReset)}>
-              <Stack gap="lg">
-                <TextInput
-                  leftSection={<IconAt size="16" />}
-                  label="Email"
-                  type="email"
-                  value={form.values.email}
-                  onChange={(event) =>
-                    form.setFieldValue("email", event.currentTarget.value)
-                  }
-                  error={form.errors.email && "Invalid email"}
-                  placeholder="Your email"
-                />
-
-                <Button
-                  className="CtaBtn"
-                  type="submit"
-                  fullWidth
-                  size="md"
-                  loading={loading}
-                >
-                  Request reset link
-                </Button>
-              </Stack>
-            </form>
-          </Paper>
-        </Stack>
-      </Container>
-    </Box>
->>>>>>> b3800cfa
   );
 }