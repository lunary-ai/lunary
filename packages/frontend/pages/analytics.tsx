import LineChart from "@/components/analytics/LineChart";
import TopModels from "@/components/analytics/TopModels";
import TopTemplates from "@/components/analytics/TopTemplates";
import TopUsersCard from "@/components/analytics/TopUsers";
import CheckPicker from "@/components/checks/Picker";
import Empty from "@/components/layout/Empty";
import { useProject } from "@/utils/dataHooks";
import {
  useAnalyticsChartData,
  useTopModels,
  useTopTemplates,
} from "@/utils/dataHooks/analytics";
import { useExternalUsers } from "@/utils/dataHooks/external-users";
import { formatCost } from "@/utils/format";

import { Box, Button, Group, Select, SimpleGrid, Stack } from "@mantine/core";
import { DatePickerInput } from "@mantine/dates";

import {
  useInViewport,
  useLocalStorage,
  useSessionStorage,
} from "@mantine/hooks";
import {
  IconCalendar,
  IconChartAreaLine,
  IconFilter,
} from "@tabler/icons-react";
import { NextSeo } from "next-seo";
import { useQueryState } from "nuqs";
import { useEffect, useMemo, useState } from "react";
import { deserializeLogic, serializeLogic } from "shared";

export function getDefaultDateRange() {
  const endOfToday = new Date();
  endOfToday.setHours(23, 59, 59, 999);

  const oneWeekAgoDate = new Date(endOfToday);
  oneWeekAgoDate.setDate(oneWeekAgoDate.getDate() - 30);
  oneWeekAgoDate.setHours(0, 0, 0, 0);
  const defaultRange: [Date, Date] = [oneWeekAgoDate, endOfToday];
  return defaultRange;
}

/**
 * This deserialize function handles the old localStorage format and
 * corrupted data (e.g., if the data was manually changed by the user).
 */
export function deserializeDateRange(value: any): [Date, Date] {
  const defaultRange: [Date, Date] = getDefaultDateRange();

  if (!value) {
    return defaultRange;
  }
  try {
    const range = JSON.parse(value);

    if (!Array.isArray(range) || range.length !== 2) {
      return defaultRange;
    }
    if (isNaN(Date.parse(range[0])) || isNaN(Date.parse(range[1]))) {
      return defaultRange;
    }

    const [startDate, endDate] = [new Date(range[0]), new Date(range[1])];

    return [startDate, endDate];
  } catch {
    return defaultRange;
  }
}

type PresetDateRange = "Today" | "7 Days" | "30 Days" | "3 Months" | "Custom";
type DateRange = [Date, Date];

// TODO tests
export function getDateRangeFromPreset(preset: PresetDateRange) {
  const endOfDay = new Date();
  endOfDay.setHours(23, 59, 59, 999);

  const startDate = new Date(endOfDay);
  startDate.setHours(0, 0, 0, 0);

  if (preset === "7 Days") {
    startDate.setDate(startDate.getDate() - 7);
  } else if (preset === "30 Days") {
    startDate.setDate(startDate.getDate() - 30);
  } else if (preset === "3 Months") {
    startDate.setMonth(startDate.getMonth() - 3);
  }

  return [startDate, endOfDay];
}

// TODO: unit tests
function getPresetFromDateRange(dateRange: DateRange): PresetDateRange {
  const [startDate, endDate] = [new Date(dateRange[0]), new Date(dateRange[1])];
  startDate.setHours(0, 0, 0, 0);
  endDate.setHours(23, 59, 59, 999);

  const startOfToday = new Date();
  startOfToday.setHours(0, 0, 0, 0);
  const endOfToday = new Date(startOfToday);
  endOfToday.setHours(23, 59, 59, 999);
  if (
    startDate.getTime() === startOfToday.getTime() &&
    endDate.getTime() === endOfToday.getTime()
  ) {
    return "Today";
  }

  const sevenDaysAgo = new Date(endOfToday);
  sevenDaysAgo.setDate(sevenDaysAgo.getDate() - 7);
  sevenDaysAgo.setHours(0, 0, 0, 0);
  if (
    startDate.getTime() === sevenDaysAgo.getTime() &&
    endDate.getTime() === endOfToday.getTime()
  ) {
    return "7 Days";
  }

  const thirtyDaysAgo = new Date(endOfToday);
  thirtyDaysAgo.setDate(thirtyDaysAgo.getDate() - 30);
  thirtyDaysAgo.setHours(0, 0, 0, 0);
  if (
    startDate.getTime() === thirtyDaysAgo.getTime() &&
    endDate.getTime() === endOfToday.getTime()
  ) {
    return "30 Days";
  }

  const threeMonthsAgo = new Date(endOfToday);
  threeMonthsAgo.setMonth(threeMonthsAgo.getMonth() - 3);
  threeMonthsAgo.setHours(0, 0, 0, 0);
  if (
    startDate.getTime() === threeMonthsAgo.getTime() &&
    endDate.getTime() === endOfToday.getTime()
  ) {
    return "3 Months";
  }

  return "Custom";
}

export function DateRangeSelect({ dateRange, setDateRange }) {
  const selectedOption = getPresetFromDateRange(dateRange);
  const data = ["Today", "7 Days", "30 Days", "3 Months"];
  const displayData = selectedOption === "Custom" ? [...data, "Custom"] : data;

  function handleSelectChange(value) {
    const newDateRange = getDateRangeFromPreset(value);
    setDateRange(newDateRange);
  }

  return (
    <Select
      placeholder="Select date range"
      w="100"
      size="xs"
      allowDeselect={false}
      styles={{
        input: {
          height: 32,
          borderTopRightRadius: 0,
          borderBottomRightRadius: 0,
          borderRight: 0,
        },
      }}
      data={displayData}
      value={selectedOption}
      onChange={handleSelectChange}
    />
  );
}

interface DateRangePickerProps {
  dateRange: [Date, Date];
  setDateRange: (dates: [Date, Date]) => void;
}

function DateRangePicker({ dateRange, setDateRange }: DateRangePickerProps) {
  const [localDateRange, setLocalDateRange] = useState<
    [Date | null, Date | null]
  >([dateRange[0], dateRange[1]]);

  useEffect(() => {
    setLocalDateRange([dateRange[0], dateRange[1]]);
  }, [dateRange]);

  function handleDateChange(dates: [Date | null, Date | null]) {
    setLocalDateRange(dates);
    if (dates[0] && dates[1]) {
      const [startDate, endDate] = dates;
      startDate.setHours(0, 0, 0, 0);
      endDate.setHours(23, 59, 59, 99);

      setDateRange([dates[0], dates[1]]);
    }
  }
  return (
    <DatePickerInput
      type="range"
      placeholder="Pick date range"
      leftSection={<IconCalendar size={18} stroke={1.5} />}
      size="xs"
      w="fit-content"
      styles={{
        input: {
          borderTopLeftRadius: 0,
          height: 32,
          borderBottomLeftRadius: 0,
        },
      }}
      value={localDateRange}
      onChange={handleDateChange}
      maxDate={new Date()}
    />
  );
}

type Granularity = "hourly" | "daily" | "weekly";

interface GranularitySelectProps {
  dateRange: [Date, Date];
  granularity: Granularity;
  setGranularity: (granularity: Granularity) => void;
}

const determineGranularity = (
  dateRange: [Date, Date],
): "hourly" | "daily" | "weekly" => {
  const [startDate, endDate] = dateRange;
  const diffDays =
    (endDate.getTime() - startDate.getTime()) / (1000 * 60 * 60 * 24);

  if (diffDays <= 1) return "hourly";
  if (diffDays <= 60) return "daily";
  return "weekly";
};

function GranularitySelect({
  dateRange,
  granularity,
  setGranularity,
}: GranularitySelectProps) {
  const [options, setOptions] = useState<
    { value: Granularity; label: string }[]
  >([
    { value: "daily", label: "Daily" },
    { value: "weekly", label: "Weekly" },
  ]);

  useEffect(() => {
    const newGranularity = determineGranularity(dateRange);
    setGranularity(newGranularity);

    if (newGranularity === "hourly") {
      setOptions([{ value: "hourly", label: "Hourly" }]);
    } else if (newGranularity === "daily") {
      setOptions([{ value: "daily", label: "Daily" }]);
    } else {
      setOptions([
        { value: "daily", label: "Daily" },
        { value: "weekly", label: "Weekly" },
      ]);
    }
  }, [dateRange, setGranularity]);

  return (
    <Select
      placeholder="Granularity"
      w="100"
      size="xs"
      allowDeselect={false}
      ml="md"
      styles={{
        input: {
          height: 32,
        },
      }}
      data={options}
      value={granularity}
      onChange={(value) => setGranularity(value as Granularity)}
    />
  );
}

const DEFAULT_CHECK = ["AND"];

function AnalyticsChart({
  dataKey,
  splitBy,
  props,
  agg,
  title,
  description,
  startDate,
  endDate,
  granularity,
  serializedChecks,
  formatter,
  colors,
}: {
  dataKey: string;
  splitBy?: string;
  props: string[];
  agg?: "sum" | "avg";
  title: string;
  description: string;
  startDate: Date;
  endDate: Date;
  granularity: Granularity;
  serializedChecks: string;
  formatter?: (value: number) => string;
  colors?: string[];
}) {
  const { ref, inViewport } = useInViewport();
  const [load, setLoad] = useState(inViewport);

  const { data, isLoading } = useAnalyticsChartData(
    load ? dataKey : undefined,
    startDate,
    endDate,
    granularity,
    serializedChecks,
  );

  useEffect(() => {
    if (inViewport) {
      setLoad(true);
    }
  }, [inViewport]);

  return (
    <Box ref={ref}>
      <LineChart
        data={data?.data}
        stat={data?.stat}
        loading={isLoading}
        splitBy={splitBy}
        props={props}
        agg={agg}
        title={title}
        description={description}
        startDate={startDate}
        endDate={endDate}
        granularity={granularity}
        formatter={formatter}
        colors={colors}
      />
    </Box>
  );
}

// TODO: typescript everywhere
export default function Analytics() {
  const [dateRange, setDateRange] = useSessionStorage({
    key: "dateRange-analytics",
    getInitialValueInEffect: false,
    deserialize: deserializeDateRange,
    defaultValue: getDefaultDateRange(),
  });

  const [startDate, endDate] = dateRange;

  const [granularity, setGranularity] = useLocalStorage<Granularity>({
    key: "granularity-analytics",
    getInitialValueInEffect: false,
    defaultValue: determineGranularity(dateRange),
  });

  const [checks, setChecks] = useQueryState("filters", {
    parse: (value) => deserializeLogic(value, true),
    serialize: serializeLogic,
    defaultValue: DEFAULT_CHECK,
  });

  const serializedChecks = useMemo(() => serializeLogic(checks), [checks]);

  const [showCheckBar, setShowCheckBar] = useState(false);

  const { project } = useProject();

  const { data: topModels, isLoading: topModelsLoading } = useTopModels({
    startDate,
    endDate,
<<<<<<< HEAD
    checks: serializedChecks
  })

  const { data: topTemplates, isLoading: topTemplatesLoading } =
    useTopTemplates(startDate, endDate, serializedChecks)

  const { users: topUsers, loading: topUsersLoading } = useExternalUsers({
    startDate,
      endDate,
    checks: serializedChecks
  })
=======
  });

  const { data: topTemplates, isLoading: topTemplatesLoading } =
    useTopTemplates(startDate, endDate);

  const { users: topUsers, loading: topUsersLoading } = useExternalUsers({
    startDate,
    endDate,
  });
>>>>>>> 9bf4de82

  const showBar =
    showCheckBar ||
    checks?.filter((f) => f !== "AND" && !["search", "type"].includes(f.id))
      .length > 0;

  const commonChartData = {
    startDate: startDate,
    endDate: endDate,
    granularity: granularity,
    serializedChecks: serializedChecks,
  };

  return (
    <Empty
      Icon={IconChartAreaLine}
      title="Waiting for data..."
      description="Analytics will appear here once you have some data."
      showProjectId
      enable={!project?.activated}
    >
      <NextSeo title="Analytics" />
      <Stack gap="lg">
        <Group gap="xs">
          <Group gap={0}>
            <DateRangeSelect
              dateRange={dateRange}
              setDateRange={setDateRange}
            />
            <DateRangePicker
              dateRange={dateRange}
              setDateRange={setDateRange}
            />
            <GranularitySelect
              dateRange={dateRange}
              granularity={granularity}
              setGranularity={setGranularity}
            />
          </Group>

          {!showBar && (
            <Button
              variant="subtle"
              onClick={() => setShowCheckBar(true)}
              leftSection={<IconFilter size={12} />}
              size="xs"
            >
              Add filters
            </Button>
          )}
        </Group>

        {showBar && (
          <CheckPicker
            minimal
            onChange={setChecks}
            defaultOpened={showCheckBar}
            value={checks}
            restrictTo={(filter) =>
              ["tags", "models", "users", "metadata"].includes(filter.id)
            }
          />
        )}

        <SimpleGrid cols={{ base: 1, sm: 3 }} spacing="md">
          <TopModels topModels={topModels} isLoading={topModelsLoading} />
          <TopTemplates
            topTemplates={topTemplates}
            isLoading={topTemplatesLoading}
          />
          <TopUsersCard topUsers={topUsers} isLoading={topUsersLoading} />
        </SimpleGrid>

        {/* <AreaChart
            h={300}
            data={data}
            dataKey="date"
            type="stacked"
            series={series}
            withDots={false}
            tooltipProps={{
              content: ({ label, payload }) => (
                <ChartTooltip label={label} payload={payload} />
              ),
            }}
          /> */}

        <AnalyticsChart
          dataKey="tokens"
          splitBy="name"
          props={["tokens"]}
          agg="sum"
          title="Tokens"
          description="The number of tokens generated by your LLM calls"
          {...commonChartData}
        />

        <SimpleGrid cols={{ base: 1, sm: 2 }} spacing="md">
          <AnalyticsChart
            dataKey="costs"
            splitBy="name"
            props={["costs"]}
            agg="sum"
            title="Costs"
            description="The total cost generated by your LLM calls"
            formatter={formatCost}
            {...commonChartData}
          />

          <AnalyticsChart
            dataKey="errors"
            title="Errors Volume"
            description="How many errors were captured in your app"
            agg="sum"
            props={["errors"]}
            colors={["red"]}
            {...commonChartData}
          />

          {checks.length < 2 && (
            // Only show new users if no filters are applied, as it's not a metric that can be filtered
            <>
              <AnalyticsChart
                dataKey="users/new"
                props={["users"]}
                agg="sum"
                title="New Users"
                description="The number of new tracked users for the selected period"
                {...commonChartData}
              />

              <AnalyticsChart
                dataKey="users/active"
                props={["users"]}
                title="Active Users"
                colors={["violet"]}
                description="The number of active users for the selected period"
                {...commonChartData}
              />
            </>
          )}

          <AnalyticsChart
            dataKey="users/average-cost"
            props={["cost"]}
            title="Avg. User Cost"
            description="The average cost of each of your users"
            formatter={formatCost}
            {...commonChartData}
          />

          <AnalyticsChart
            dataKey="run-types"
            splitBy="type"
            props={["runs"]}
            agg="sum"
            title="Runs Volume"
            description="The total number of runs generated by your app"
            {...commonChartData}
          />

          <AnalyticsChart
            dataKey="latency"
            props={["avgDuration"]}
            title="Avg. LLM Latency"
            description="The number of active users"
            formatter={(value) => `${value.toFixed(2)}s`}
            colors={["yellow"]}
            {...commonChartData}
          />

          <AnalyticsChart
            dataKey="feedback-ratio"
            props={["ratio"]}
            agg="avg"
            title="Thumbs Up/Down Ratio"
            description="The ratio of thumbs up to thumbs down feedback"
            {...commonChartData}
          />
        </SimpleGrid>
      </Stack>
    </Empty>
  );
}<|MERGE_RESOLUTION|>--- conflicted
+++ resolved
@@ -384,29 +384,17 @@
   const { data: topModels, isLoading: topModelsLoading } = useTopModels({
     startDate,
     endDate,
-<<<<<<< HEAD
-    checks: serializedChecks
-  })
+    checks: serializedChecks,
+  });
 
   const { data: topTemplates, isLoading: topTemplatesLoading } =
-    useTopTemplates(startDate, endDate, serializedChecks)
-
-  const { users: topUsers, loading: topUsersLoading } = useExternalUsers({
-    startDate,
-      endDate,
-    checks: serializedChecks
-  })
-=======
-  });
-
-  const { data: topTemplates, isLoading: topTemplatesLoading } =
-    useTopTemplates(startDate, endDate);
+    useTopTemplates(startDate, endDate, serializedChecks);
 
   const { users: topUsers, loading: topUsersLoading } = useExternalUsers({
     startDate,
     endDate,
+    checks: serializedChecks,
   });
->>>>>>> 9bf4de82
 
   const showBar =
     showCheckBar ||
