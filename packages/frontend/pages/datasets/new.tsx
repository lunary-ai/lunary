import PromptVariableEditor from "@/components/Blocks/PromptVariableEditor"
import { PromptEditor } from "@/components/Prompts/PromptEditor"
import { useDatasets } from "@/utils/dataHooks"
import { usePromptVariables } from "@/utils/promptsHooks"
import {
  Anchor,
  Badge,
  Button,
  Container,
  Fieldset,
  Group,
  Stack,
  Tabs,
  Text,
  Textarea,
  Title,
} from "@mantine/core"
import { useListState } from "@mantine/hooks"
import { useRouter } from "next/router"
import { generateSlug } from "random-word-slugs"
import { useEffect, useState } from "react"

const defaultPrompt = {
  messages: [
    {
      role: "system",
      content: "You are a helpful assistant.",
    },
    {
      role: "user",
      content: "",
    },
  ],
  variations: [
    {
      variables: {},
    },
  ],
}

function PromptTab({ prompt, setPrompt }) {
  console.log(prompt)
  const { messages, variations } = prompt

  const promptVariables = usePromptVariables(messages)

  function setMessages(messages) {
    const newPrompt = { ...prompt, messages }
    setPrompt(newPrompt)
  }

  function setVariableValue(
    variableName: string,
    value: string,
    index: number,
  ) {
    const newVariations = [...variations]
    newVariations[index] = { ...newVariations[index], [variableName]: value }
    setPrompt({ ...prompt, variations: newVariations })
  }

  function setIdealOutput(idealOutput) {
    const newPrompt = { ...prompt, idealOutput }
    setPrompt(newPrompt)
  }

  useEffect(() => {
    let i = 0
    const newVariations = []
    for (const variation of variations) {
      const filteredVariables = {}

      for (const key of Object.keys(promptVariables)) {
        if (promptVariables[key] === "") {
          filteredVariables[key] = variation.variables[key]
        }
      }

      newVariations.push({ ...variation, variables: filteredVariables })
      i++
    }

    setPrompt({
      ...prompt,
      variations: newVariations,
    })
  }, [promptVariables])

  const hasVariables = Object.keys(promptVariables).length > 0

  return (
    <>
      <PromptEditor
        onChange={(value) => setMessages(value)}
        value={messages}
        isText={false}
      />
      {variations?.map((variation, i) => (
        <Fieldset
          variant="filled"
          key={i}
          legend={hasVariables && `Variation ${i + 1}`}
        >
          <Stack>
            <PromptVariableEditor
              variables={variation.variables}
              updateVariable={(variable, value) => {
                setVariableValue(variable, value, i)
                // const oldVariables = variations[i].variables
                // const newVariables = {
                //   ...oldVariables,
                //   [variable]: value,
                // }
                // handlers.setItemProp(i, "variables", newVariables)
              }}
            />

            <Textarea
              label="Ideal output (optional)"
              description="Useful for assessing the proximity of the LLM response to an anticipated output."
              required={false}
              autosize
              maxRows={6}
              minRows={3}
              value={variation.idealOutput}
              onChange={(e) => setIdealOutput(e.target.value)}
            />
          </Stack>
        </Fieldset>
      ))}
    </>
  )
  {
    /* 

      {hasVariables && (
        <>
          <Text size="sm" c="dimmed">
            Experiment with various configurations in the prompt:
          </Text>
        </>
      )}

      {hasVariables && (
        <Button
          variant="outline"
          onClick={() =>
            handlers.append({
              variables: Object.keys(promptVariables).reduce(
                (acc, key) => ({ ...acc, [key]: "" }),
                {},
              ),
            })
          }
        >
          Add variation
        </Button>
      )}


      
      */
  }
}

export default function NewDataset() {
  const router = useRouter()
  const { insert: insertDataset, isInserting } = useDatasets()

  const [activeTab, setActiveTab] = useState<string | null>("prompt-1")

  const [prompts, handlers] = useListState([defaultPrompt])

  return (
    <Container>
      <Stack gap="lg">
        <Anchor href="/evaluations">← Back to evaluations</Anchor>
        <Group align="center" justify="space-between">
          <Group align="center">
            <Title>Create Dataset</Title>
            <Badge variant="light" color="violet">
              Alpha
            </Badge>
          </Group>
          <Text size="lg" mb="md">
            Datasets are collections of prompts that you can use as a basis for
            evaluations.
          </Text>
          <Button onClick={() => handlers.append(defaultPrompt)}>
            Add Prompt
          </Button>
        </Group>
<<<<<<< HEAD
=======
        <PromptEditor
          onChange={(value) => setPrompt(value)}
          value={prompt}
          isText={false}
        />

        {variations.map((variation, i) => (
          <Fieldset
            variant="filled"
            key={i}
            legend={hasVariables && `Variation ${i + 1}`}
          >
            <Stack pt="sm">
              <PromptVariableEditor
                variables={variation.variables}
                updateVariable={(variable, value) => {
                  const oldVariables = variations[i].variables
                  const newVariables = {
                    ...oldVariables,
                    [variable]: value,
                  }
                  handlers.setItemProp(i, "variables", newVariables)
                }}
              />
>>>>>>> 3ad6d976

        <Tabs value={activeTab} onChange={setActiveTab}>
          <Tabs.List>
            {prompts.map((prompt, i) => (
              <Tabs.Tab key={i} value={`prompt-${i + 1}`}>
                {`Prompt ${i + 1} `}
              </Tabs.Tab>
            ))}
          </Tabs.List>

          {prompts.map((prompt, i) => (
            <Tabs.Panel value={`prompt-${i + 1}`}>
              <PromptTab
                prompt={prompt}
                setPrompt={(prompt) => handlers.setItem(i, prompt)}
              />
            </Tabs.Panel>
          ))}
        </Tabs>

        <Button
          display="inline-block"
          ml="auto"
          loading={isInserting}
          onClick={async () => {
            const { datasetId } = await insertDataset({
              slug: generateSlug(2),
              prompts,
            })
            router.push(`/datasets/${datasetId}`)
          }}
        >
          Save Dataset
        </Button>
      </Stack>
    </Container>
  )
}<|MERGE_RESOLUTION|>--- conflicted
+++ resolved
@@ -190,33 +190,6 @@
             Add Prompt
           </Button>
         </Group>
-<<<<<<< HEAD
-=======
-        <PromptEditor
-          onChange={(value) => setPrompt(value)}
-          value={prompt}
-          isText={false}
-        />
-
-        {variations.map((variation, i) => (
-          <Fieldset
-            variant="filled"
-            key={i}
-            legend={hasVariables && `Variation ${i + 1}`}
-          >
-            <Stack pt="sm">
-              <PromptVariableEditor
-                variables={variation.variables}
-                updateVariable={(variable, value) => {
-                  const oldVariables = variations[i].variables
-                  const newVariables = {
-                    ...oldVariables,
-                    [variable]: value,
-                  }
-                  handlers.setItemProp(i, "variables", newVariables)
-                }}
-              />
->>>>>>> 3ad6d976
 
         <Tabs value={activeTab} onChange={setActiveTab}>
           <Tabs.List>
