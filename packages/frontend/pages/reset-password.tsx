import {
  Box,
  Button,
  Container,
  Paper,
  PasswordInput,
  Stack,
  Text,
} from "@mantine/core";

import { useForm } from "@mantine/form";
import { IconAnalyze } from "@tabler/icons-react";

import { NextSeo } from "next-seo";
import { useRouter } from "next/router";
import { useState } from "react";
import { fetcher } from "@/utils/fetcher";
import { useAuth } from "@/utils/auth";
import analytics from "@/utils/analytics";
import AuthLayout from "@/components/layout/AuthLayout";

export default function UpdatePassword() {
  const { setJwt } = useAuth();
  const [loading, setLoading] = useState(false);
  const router = useRouter();

  const form = useForm({
    initialValues: {
      password: "",
    },

    validate: {
      password: (val) => {
        // TODO: refactor with other forms
        if (val.length < 6) {
          return "Password must be at least 6 characters";
        }

        return null;
      },
    },
  });

  const handlePasswordReset = async ({ password }: { password: string }) => {
    setLoading(true);

    try {
      const { token } = await fetcher.post("/auth/reset-password", {
        arg: {
          password,
          token: router.query.token,
        },
      });

      setJwt(token);

      analytics.track("Password Reset");
    } catch (error) {
      console.error(error);
      setLoading(false);
    }
  };

  return (
<<<<<<< HEAD
    <AuthLayout>
      <NextSeo title="Reset password" />
      <Paper radius="md" p="xl" miw={350} shadow="md">
        <Text size="lg" mb="lg" fw="700" ta="center">
          Reset your password
        </Text>
        <form onSubmit={form.onSubmit(handlePasswordReset)}>
          <Stack>
            <PasswordInput
              label="New Password"
              type="password"
              autoComplete="new-password"
              value={form.values.password}
              onChange={(event) =>
                form.setFieldValue("password", event.currentTarget.value)
              }
              error={form.errors.password && "Invalid password"}
              placeholder="Your new password"
            />

            <Button
              className="CtaBtn"
              mt="md"
              size="md"
              type="submit"
              fullWidth
              loading={loading}
            >
              Confirm
            </Button>
          </Stack>
        </form>
      </Paper>
    </AuthLayout>
=======
    <Box style={{ backgroundColor: "var(--mantine-color-gray-0)" }} h="100vh">
      <Container py={100} size={600}>
        <NextSeo title="Reset password" />
        <Stack align="center" gap={50}>
          <Stack align="center">
            <IconAnalyze color={"#4f87ff"} size={60} />
          </Stack>
          <Paper radius="md" p="xl" miw={350} shadow="md">
            <Text size="lg" mb="lg" fw="700" ta="center">
              Reset your password
            </Text>
            <form onSubmit={form.onSubmit(handlePasswordReset)}>
              <Stack>
                <PasswordInput
                  label="New Password"
                  type="password"
                  autoComplete="new-password"
                  value={form.values.password}
                  onChange={(event) =>
                    form.setFieldValue("password", event.currentTarget.value)
                  }
                  error={form.errors.password && "Invalid password"}
                  placeholder="Your new password"
                />

                <Button
                  className="CtaBtn"
                  mt="md"
                  size="md"
                  type="submit"
                  fullWidth
                  loading={loading}
                >
                  Confirm
                </Button>
              </Stack>
            </form>
          </Paper>
        </Stack>
      </Container>
    </Box>
>>>>>>> b3800cfa
  );
}<|MERGE_RESOLUTION|>--- conflicted
+++ resolved
@@ -1,15 +1,6 @@
-import {
-  Box,
-  Button,
-  Container,
-  Paper,
-  PasswordInput,
-  Stack,
-  Text,
-} from "@mantine/core";
+import { Button, Paper, PasswordInput, Stack, Text } from "@mantine/core";
 
 import { useForm } from "@mantine/form";
-import { IconAnalyze } from "@tabler/icons-react";
 
 import { NextSeo } from "next-seo";
 import { useRouter } from "next/router";
@@ -62,7 +53,6 @@
   };
 
   return (
-<<<<<<< HEAD
     <AuthLayout>
       <NextSeo title="Reset password" />
       <Paper radius="md" p="xl" miw={350} shadow="md">
@@ -97,48 +87,5 @@
         </form>
       </Paper>
     </AuthLayout>
-=======
-    <Box style={{ backgroundColor: "var(--mantine-color-gray-0)" }} h="100vh">
-      <Container py={100} size={600}>
-        <NextSeo title="Reset password" />
-        <Stack align="center" gap={50}>
-          <Stack align="center">
-            <IconAnalyze color={"#4f87ff"} size={60} />
-          </Stack>
-          <Paper radius="md" p="xl" miw={350} shadow="md">
-            <Text size="lg" mb="lg" fw="700" ta="center">
-              Reset your password
-            </Text>
-            <form onSubmit={form.onSubmit(handlePasswordReset)}>
-              <Stack>
-                <PasswordInput
-                  label="New Password"
-                  type="password"
-                  autoComplete="new-password"
-                  value={form.values.password}
-                  onChange={(event) =>
-                    form.setFieldValue("password", event.currentTarget.value)
-                  }
-                  error={form.errors.password && "Invalid password"}
-                  placeholder="Your new password"
-                />
-
-                <Button
-                  className="CtaBtn"
-                  mt="md"
-                  size="md"
-                  type="submit"
-                  fullWidth
-                  loading={loading}
-                >
-                  Confirm
-                </Button>
-              </Stack>
-            </form>
-          </Paper>
-        </Stack>
-      </Container>
-    </Box>
->>>>>>> b3800cfa
   );
 }