--- conflicted
+++ resolved
@@ -8,10 +8,7 @@
   PillsInput,
   useCombobox,
 } from "@mantine/core"
-<<<<<<< HEAD
 import local from "next/font/local"
-=======
->>>>>>> 0b78c503
 
 import { useEffect, useState } from "react"
 
