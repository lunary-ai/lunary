--- conflicted
+++ resolved
@@ -84,20 +84,7 @@
     ))
   }
   const renderedValue = multiple
-<<<<<<< HEAD
     ? getRenderedValues()
-=======
-    ? fixedValue.map((item) => (
-        <Pill
-          key={item}
-          withRemoveButton
-          maw={130}
-          onRemove={() => handleValueRemove(item)}
-        >
-          {renderLabel(data?.find((d) => getItemValue(d) === item))}
-        </Pill>
-      ))
->>>>>>> 552ff4ce
     : renderLabel(data?.find((d) => getItemValue(d) === value))
 
   function optionsFilter(item) {
@@ -142,14 +129,8 @@
           w="min-content"
         >
           <Combobox.Target>
-<<<<<<< HEAD
+
             <Pill.Group style={{ flexWrap: "nowrap", overflow: "hidden" }}>
-=======
-            <Pill.Group
-              style={{ flexWrap: "nowrap", overflow: "hidden" }}
-              maw="300"
-            >
->>>>>>> 552ff4ce
               {renderedValue}
             </Pill.Group>
           </Combobox.Target>
