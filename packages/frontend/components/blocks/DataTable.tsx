--- conflicted
+++ resolved
@@ -1,6 +1,14 @@
 import { ReactNode, useCallback, useEffect, useRef, useState } from "react"
 
-import { ActionIcon, Card, Checkbox, Group, Menu, Text } from "@mantine/core"
+import {
+  ActionIcon,
+  Card,
+  Checkbox,
+  Group,
+  Menu,
+  Text,
+  useComputedColorScheme,
+} from "@mantine/core"
 import {
   IconChevronDown,
   IconChevronUp,
@@ -15,13 +23,7 @@
   useReactTable,
 } from "@tanstack/react-table"
 
-<<<<<<< HEAD
-import { useVirtual, useVirtualizer } from "@tanstack/react-virtual"
-=======
-import { useLocalStorage } from "@mantine/hooks"
-import { useVirtual } from "@tanstack/react-virtual"
-import { useFixedColorScheme } from "@/utils/hooks"
->>>>>>> 0be17916
+import { useVirtualizer } from "@tanstack/react-virtual"
 
 // outside for reference
 const emptyArray = []
@@ -29,7 +31,9 @@
 export default function DataTable({
   type,
   data,
-  columns = [],
+  availableColumns = [],
+  visibleColumns,
+  setVisibleColumns,
   loading = false,
   onRowClicked = undefined,
   loadMore = undefined,
@@ -37,7 +41,9 @@
 }: {
   type: string
   data?: any[]
-  columns?: any[]
+  availableColumns?: any[]
+  visibleColumns?: VisibilityState
+  setVisibleColumns?: (columns: VisibilityState) => void
   loading?: boolean
   onRowClicked?: (row: any) => void
   loadMore?: (() => void) | null
@@ -50,44 +56,26 @@
     },
   ])
 
-<<<<<<< HEAD
-=======
-  const [columnVisibility, setColumnVisibility] =
-    useLocalStorage<VisibilityState>({
-      key: "columnVisibility-" + type,
-      defaultValue: {},
-    })
-
-  const [columnsTouched, setColumnsTouched] = useLocalStorage({
-    key: "columnsTouched-" + type,
-    defaultValue: false,
-  })
-
->>>>>>> 0be17916
   //we need a reference to the scrolling element for logic down below
   const tableContainerRef = useRef<HTMLDivElement>(null)
 
-  const scheme = useFixedColorScheme()
+  const scheme = useComputedColorScheme()
 
   const table = useReactTable({
     data: data ?? emptyArray, // So it doesn't break when data is undefined because of reference
-    columns,
+    columns: availableColumns,
     columnResizeMode: "onChange",
     getCoreRowModel: getCoreRowModel(),
     getSortedRowModel: getSortedRowModel(),
-<<<<<<< HEAD
     onColumnVisibilityChange: (fn) => {
       if (!fn || !setVisibleColumns) return
       const data = fn() // for some reason, need to call the function to get the updated state
 
       setVisibleColumns(data as VisibilityState)
     },
-=======
-    onColumnVisibilityChange: setColumnVisibility,
->>>>>>> 0be17916
     state: {
       sorting,
-      columnVisibility,
+      columnVisibility: visibleColumns,
     },
     onSortingChange: setSorting,
   })
@@ -298,7 +286,7 @@
             overflow-x: hidden;
           }
 
-          table {
+          .tableContainer table {
             width: 100% !important;
             table-layout: fixed;
             font-size: 14px;
@@ -308,43 +296,43 @@
             background-color: rgb(248, 249, 250);
           }
 
-          table tbody tr:hover {
+          .tableContainer table tbody tr:hover {
             background-color: var(
               --mantine-primary-color-light-hover
             ) !important;
           }
 
-          thead {
+          .tableContainer thead {
             position: sticky;
             top: 0;
             z-index: 1;
             background-color: var(--mantine-color-body);
           }
 
-          th {
+          .tableContainer th {
             position: relative;
           }
 
-          td code {
+          .tableContainer td code {
             max-height: 60px;
           }
 
-          .light th {
+          .tableContainer .light th {
             border-bottom: 1px solid #ddd;
           }
 
-          .dark th,
-          .dark td {
+          .tableContainer .dark th,
+          .tableContainer .dark td {
             border-bottom: 2px solid #2b2c2f;
           }
 
-          tr {
+          .tableContainer tr {
             width: fit-content;
             height: 30px;
           }
 
-          th,
-          td {
+          .tableContainer th,
+          .tableContainer td {
             overflow: hidden;
             text-overflow: ellipsis;
             padding: 7px 10px;
