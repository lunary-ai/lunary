import {
  ActionIcon,
  Box,
  Collapse,
  Flex,
  Group,
  Menu,
  NavLink,
  SegmentedControl,
  Stack,
  Text,
  TextInput,
  ThemeIcon,
  useMantineColorScheme,
} from "@mantine/core";

import {
  IconActivity,
  IconAnalyze,
  IconBinaryTree2,
  IconBrandOpenai,
  IconChevronDown,
  IconChevronRight,
  IconCreditCard,
  IconDatabase,
  IconFlask,
  IconHelpOctagon,
  IconHelpSmall,
  IconListSearch,
  IconLogout,
  IconMessage2,
  IconMessages,
  IconMoon,
  IconNotebook,
  IconPaint,
  IconSearch,
  IconSettings,
  IconSparkles,
  IconSun,
  IconTimeline,
  IconUsers,
} from "@tabler/icons-react";

import UserAvatar from "@/components/blocks/UserAvatar";
import { useOrg, useUser } from "@/utils/dataHooks";
import Link from "next/link";
import { useRouter } from "next/router";
import { openUpgrade } from "./UpgradeModal";

import analytics from "@/utils/analytics";
import { Button, Combobox, Input, InputBase, useCombobox } from "@mantine/core";

import { IconPlus } from "@tabler/icons-react";

import { useAuth } from "@/utils/auth";
import { useProject, useProjects } from "@/utils/dataHooks";
import { useEffect, useState } from "react";
import { DEFAULT_CHARTS, DEFAULT_DASHBOARD, getDefaultDateRange } from "shared";
import { ResourceName, hasAccess, hasReadAccess, serializeLogic } from "shared";
import config from "@/utils/config";
import { useViews } from "@/utils/dataHooks/views";
import { useDisclosure, useFocusTrap } from "@mantine/hooks";
import { getIconComponent } from "../blocks/IconPicker";
import { useDashboards } from "@/utils/dataHooks/dashboards";
import { useQueryState, parseAsString } from "nuqs";

function NavbarLink({
  icon: Icon,
  label,
  link,
  soon,
  onClick,
  disabled = false,
}) {
  const router = useRouter();

  // For logs pages, we want to compare the view param to see if a view is selected

  const active = (() => {
    const linkParams = new URLSearchParams(link.split("?")[1]);
    if (router.pathname.startsWith("/logs")) {
      if (router.asPath.includes(`view=`)) {
        const viewParam = linkParams.get("view");
        if (viewParam) {
          return router.asPath.includes(`view=${viewParam}`);
        }
      }
      return router.asPath.startsWith(link);
    }
    return router.pathname.startsWith(link);
  })();

  return (
    <NavLink
      w="100%"
      href={link}
      component={Link}
      pl={5}
      styles={{
        label: {
          fontSize: 14,
        },
      }}
      onClick={onClick}
      h={33}
      label={`${label}${soon ? " (soon)" : ""}`}
      disabled={disabled || soon}
      active={active}
      leftSection={
        <ThemeIcon variant={"subtle"} size="md" mr={-10}>
          <Icon size={16} opacity={0.7} />
        </ThemeIcon>
      }
    />
  );
}

function DashboardLink({ item }) {
  const router = useRouter();
<<<<<<< HEAD
  const { dashboards, insert: insertDashboard } = useDashboards();
=======
  const { dashboards } = useDashboards();
>>>>>>> 53c5727e

  const active = (() => {
    const linkParams = new URLSearchParams(item.link.split("?")[1]);
    if (router.pathname.startsWith("/logs")) {
      if (router.asPath.includes(`view=`)) {
        const viewParam = linkParams.get("view");
        if (viewParam) {
          return router.asPath.includes(`view=${viewParam}`);
        }
      }
      return router.asPath.startsWith(item.link);
    }
    return router.pathname.startsWith(item.link);
  })();

  async function createDashboard() {
    const item = await insertDashboard({
      name: `Dashboard ${dashboards?.length || 1}`,
      charts: DEFAULT_CHARTS,
      description: "",
      filters: {
        checks: "",
        granularity: "daily",
        dateRange: getDefaultDateRange(),
      },
    });
    router.push(`/dashboards/${item.id}`);
  }

  return (
    <NavLink
      w="100%"
      href={item.link}
      component={Link}
      pl={5}
      styles={{
        label: {
          fontSize: 14,
        },
      }}
      onClick={(ev) => {
        if ((ev.target as HTMLAnchorElement).matches("span #dd, #dd, #dd *")) {
          ev.preventDefault();
        }
      }}
      h={33}
      label={`${item.label}${item.soon ? " (soon)" : ""}`}
      disabled={item.disabled || item.soon}
      active={active}
      leftSection={
        <ThemeIcon variant={"subtle"} size="md" mr={-10}>
          <item.icon size={16} opacity={0.7} />
        </ThemeIcon>
      }
      rightSection={
        dashboards?.length ? (
          <Group gap="xs" id="dd">
            <Menu position="bottom-end">
              <Menu.Target>
                <ActionIcon variant="subtle">
                  <IconChevronDown size={12} />
                </ActionIcon>
              </Menu.Target>
              <Menu.Dropdown
                style={{
                  display: "flex",
                  flexDirection: "column",
                  justifyContent: "center",
                }}
              >
                {dashboards.map((item) => (
                  <Menu.Item
                    key={item.id}
                    onClick={() => router.push(`/dashboards/${item.id}`)}
                    leftSection={<IconTimeline size={12} />}
<<<<<<< HEAD
                    onClick={() => {
                      router.push(`/dashboards/${item.id}`);
                    }}
=======
>>>>>>> 53c5727e
                  >
                    {item.name}
                  </Menu.Item>
                ))}

                <Button
                  mt="sm"
                  variant="outline"
                  leftSection={<IconPlus size={12} />}
                  onClick={() => createDashboard()}
                >
                  Create
                </Button>
              </Menu.Dropdown>
            </Menu>
          </Group>
        ) : (
          <></>
        )
      }
    />
  );
}

type MenuItem = {
  label: string;
  icon?: any;
  link?: string;
  resource?: ResourceName;
  disabled?: boolean;
  searchable?: boolean;
  c?: string;
  isSection?: boolean;
  subMenu?: MenuItem[];
};

function MenuSection({ item }) {
  const { user } = useUser();

  const [opened, { toggle }] = useDisclosure(true);
  const [query, setQuery] = useState("");

  const [searchOn, setSearchOn] = useState(false);

  const focusTrapRef = useFocusTrap();

  const filtered = item.subMenu?.filter((subItem) =>
    subItem.label.toLowerCase().includes(query.toLowerCase()),
  );

  return (
    <Box mb="sm" mt="md">
      <Group gap={3} align="center" justify="space-between" px="sm">
        {searchOn ? (
          <TextInput
            size="xs"
            py={0}
            h={16}
            leftSection={<IconSearch size={12} />}
            mb={15}
            ref={focusTrapRef}
            placeholder="Search"
            value={query}
            onChange={(e) => setQuery(e.currentTarget.value)}
            onBlur={() => {
              setSearchOn(false);

              // leave time for the click event to trigger
              setTimeout(() => {
                setQuery("");
              }, 200);
            }}
          />
        ) : (
          <>
            <Text
              mb={5}
              fz={13}
              fw={400}
              opacity={0.8}
              onClick={toggle}
              style={{ cursor: "pointer" }}
            >
              {item.label}
            </Text>
            <Group gap={6} align="center">
              {item.searchable && opened && (
                <IconSearch
                  onClick={() => setSearchOn(true)}
                  size={14}
                  opacity={0.4}
                  style={{
                    cursor: "pointer",
                    position: "relative",
                    top: -2,
                  }}
                />
              )}

              {/* TODO: put back */}
              {/* <IconChevronRight
                onClick={toggle}
                size={14}
                opacity={0.6}
                style={{
                  cursor: "pointer",
                  position: "relative",
                  top: -2,
                  transform: `rotate(${opened ? 90 : 0}deg)`,
                }}
              /> */}
            </Group>
          </>
        )}
      </Group>

      <Collapse in={opened}>
        {filtered
          ?.filter((subItem) => hasReadAccess(user.role, subItem.resource))
          .map((subItem) => {
            if (subItem.label === "Dashboards") {
              return (
                <DashboardLink
                  item={subItem}
                  key={subItem.link || subItem.label}
                />
              );
            }
            return (
              <NavbarLink {...subItem} key={subItem.link || subItem.label} />
            );
          })}
      </Collapse>
    </Box>
  );
}

export default function Sidebar() {
  const auth = useAuth();
  const router = useRouter();

  const { project, setProjectId } = useProject();

  const { org } = useOrg();
  const { user } = useUser();
  const { views } = useViews();
  const { projects, isLoading: loading, insert } = useProjects();

  const { colorScheme, setColorScheme } = useMantineColorScheme({});
  const [createProjectLoading, setCreateProjectLoading] = useState(false);

  const projectsCombobox = useCombobox({
    onDropdownClose: () => {
      projectsCombobox.resetSelectedOption();
      setSearch("");
    },
    onDropdownOpen: () => {
      projectsCombobox.focusSearchInput();
    },
  });

  const [search, setSearch] = useState("");

  const isSelfHosted = config.IS_SELF_HOSTED;

  const billingEnabled =
    process.env.NEXT_PUBLIC_STRIPE_PUBLISHABLE_KEY && !config.IS_SELF_HOSTED;

  const canUpgrade = billingEnabled && ["free", "pro"].includes(org?.plan);

  const projectViews = (views || [])
    .map((v) => {
      const serialized = serializeLogic(v.data);

      const Icon = getIconComponent(v.icon);

      return {
        label: v.name,
        icon: Icon,
        link: `/logs?view=${v.id}&filters=${serialized}&type=${v.type}`,
        resource: "logs",
      };
    })
    .sort((a, b) => a.label.localeCompare(b.label));

  const APP_MENU: MenuItem[] = [
    {
      label: "Observe",
      isSection: true,
      c: "blue",
      subMenu: [
        {
          label: "Dashboards",
          icon: IconTimeline,
          link: "/dashboards",
          resource: "dashboards",
        },
        {
          label: "LLM",
          icon: IconBrandOpenai,
          link: "/logs?type=llm",
          resource: "logs",
        },
        {
          label: "Traces",
          icon: IconBinaryTree2,
          link: "/logs?type=trace",
          resource: "logs",
        },
        {
          label: "Threads",
          icon: IconMessages,
          link: "/logs?type=thread",
          resource: "logs",
        },
        { label: "Users", icon: IconUsers, link: "/users", resource: "users" },
        {
          label: "Enrichments",
          icon: IconSparkles,
          link: "/enrichments",
          resource: "enrichments",
          disabled: isSelfHosted
            ? org.license && org.license.realtimeEvalsEnabled
            : false,
        },
      ],
    },
    {
      label: "Build",
      c: "violet",
      subMenu: [
        {
          label: "Prompts",
          icon: IconNotebook,
          link: "/prompts",
          resource: "prompts",
        },
        {
          label: "Playground",
          icon: IconFlask,
          link: "/evaluations/new",
          resource: "evaluations",
          disabled: isSelfHosted
            ? org.license && !org.license.evalEnabled
            : false,
        },
        {
          label: "Datasets",
          icon: IconDatabase,
          link: "/datasets",
          resource: "datasets",
          disabled: isSelfHosted
            ? org.license && !org.license.evalEnabled
            : false,
        },
      ],
    },
  ];

  if (projectViews.length) {
    APP_MENU.push({
      label: "Smart Views",
      icon: IconListSearch,
      searchable: true,
      resource: "logs",
      subMenu: projectViews,
    });
  }

  async function createProject() {
    if (org.plan === "free" && projects.length >= 3) {
      return openUpgrade("projects");
    }

    setCreateProjectLoading(true);

    const name = `Project #${projects.length + 1}`;
    try {
      const { id } = await insert({ name });
      analytics.track("Create Project", {
        name,
      });

      setCreateProjectLoading(false);
      setProjectId(id);
      router.push(`/settings`);
    } catch (error) {
      console.error(error);
    } finally {
      setCreateProjectLoading(false);
    }
  }

  // Select first project if none selected
  useEffect(() => {
    if (!project && projects?.length && !loading) {
      setProjectId(projects[0].id);
    }
  }, [project, projects, loading, setProjectId]);

  const projectOptions = projects
    ?.filter((item) => item.name.toLowerCase().includes(search.toLowerCase()))
    .sort((a, b) => a.name.localeCompare(b.name))
    .map((item) => (
      <Combobox.Option value={item.id} key={item.id}>
        {item.name}
      </Combobox.Option>
    ));

  return (
    <Flex
      justify="space-between"
      align="start"
      w={200}
      mah="100vh"
      direction="column"
      style={{
        overflowY: "auto",
        borderRight: "1px solid var(--mantine-color-default-border)",
      }}
    >
      <Stack w="100%" gap={0}>
        <Box w="100%">
          <Group wrap="nowrap" my="xs" pb="xs" mx="xs" justify="space-between">
            <Combobox
              store={projectsCombobox}
              withinPortal={false}
              onOptionSubmit={(id) => {
                setProjectId(id);
                projectsCombobox.closeDropdown();
              }}
              styles={{
                dropdown: { minWidth: "fit-content", maxWidth: 600 },
              }}
            >
              <Combobox.Target>
                <InputBase
                  component="button"
                  size="xs"
                  variant="unstyled"
                  w="fit-content"
                  fw={500}
                  fz="xl"
                  type="button"
                  style={{
                    wordBreak: "break-all",
                    textOverflow: "ellipsis",
                    overflow: "hidden",
                  }}
                  pointer
                  leftSection={
                    <ThemeIcon size={19} ml={-4} variant="light">
                      <IconAnalyze size={15} />
                    </ThemeIcon>
                  }
                  rightSection={<Combobox.Chevron />}
                  onClick={() => projectsCombobox.toggleDropdown()}
                  rightSectionPointerEvents="none"
                >
                  {project?.name || (
                    <Input.Placeholder>Select project</Input.Placeholder>
                  )}
                </InputBase>
              </Combobox.Target>
              <Combobox.Dropdown w={400}>
                <Combobox.Search
                  value={search}
                  onChange={(event) => setSearch(event.currentTarget.value)}
                  placeholder={"Type to filter..."}
                  style={{
                    top: 0,
                    zIndex: 2,
                    position: "sticky",
                  }}
                />
                <Combobox.Options>
                  {projectOptions?.length > 0 ? (
                    projectOptions
                  ) : (
                    <Combobox.Empty>No projects found</Combobox.Empty>
                  )}
                </Combobox.Options>
                <Combobox.Footer>
                  <Button
                    loading={createProjectLoading}
                    onClick={createProject}
                    data-testid="new-project"
                    variant="light"
                    fullWidth
                    leftSection={<IconPlus size={12} />}
                  >
                    Create Project
                  </Button>
                </Combobox.Footer>
              </Combobox.Dropdown>
            </Combobox>
            {hasAccess(user.role, "settings", "read") && (
              <ActionIcon
                variant="default"
                size="sm"
                component={Link}
                href="/settings"
              >
                <IconSettings size={14} stroke={1} />
              </ActionIcon>
            )}
          </Group>

          {user &&
            APP_MENU.filter((item) => !item.disabled).map((item) => {
              return <MenuSection item={item} key={item.label} />;
            })}
        </Box>
      </Stack>

      {user && (
        <>
          <Box w="100%">
            {canUpgrade && (
              <NavLink
                label="Unlock all features"
                onClick={() => openUpgrade("features")}
                fw={700}
                c="pink.9"
                style={{
                  backgroundColor: "var(--mantine-color-red-1)",
                  borderRadius: 6,
                  padding: 7,
                  margin: 10,
                  width: "calc(100% - 20px)",
                }}
                leftSection={
                  <IconSparkles
                    color={"var(--mantine-color-red-9)"}
                    size={16}
                  />
                }
              />
            )}

            <Group p="sm" justify="space-between">
              <Menu>
                <Menu.Target>
                  <ActionIcon
                    variant="outline"
                    color="gray"
                    radius="xl"
                    size={26}
                  >
                    <IconHelpSmall size={60} stroke={1.5} />
                  </ActionIcon>
                </Menu.Target>
                <Menu.Dropdown>
                  {process.env.NEXT_PUBLIC_CRISP_ID && (
                    <Menu.Item
                      leftSection={<IconMessage2 size={14} />}
                      onClick={() => {
                        $crisp.push(["do", "chat:open"]);
                      }}
                    >
                      Feedback
                    </Menu.Item>
                  )}
                  <Menu.Item
                    component="a"
                    href="https://lunary.ai/docs"
                    leftSection={<IconHelpOctagon size={14} />}
                  >
                    Documentation
                  </Menu.Item>
                  <Menu.Item
                    component="a"
                    href="https://lunary.ai/changelog"
                    leftSection={<IconActivity size={14} />}
                  >
                    Changelog
                  </Menu.Item>
                </Menu.Dropdown>
              </Menu>

              <Menu closeOnItemClick={false}>
                <Menu.Target data-testid="account-sidebar-item">
                  <ActionIcon variant="subtle" radius="xl" size={32}>
                    <UserAvatar size={26} profile={user} />
                  </ActionIcon>
                </Menu.Target>
                <Menu.Dropdown>
                  <Menu.Item>
                    <Stack gap={0}>
                      <Text
                        mb={-3}
                        size="xs"
                        style={{
                          textOverflow: "ellipsis",
                          overflow: "hidden",
                          whiteSpace: "nowrap",
                        }}
                      >
                        {user?.name}
                      </Text>
                      <Text
                        size="xs"
                        c="dimmed"
                        style={{
                          textOverflow: "ellipsis",
                          overflow: "hidden",
                          whiteSpace: "nowrap",
                        }}
                      >
                        {user?.email}
                      </Text>
                    </Stack>
                  </Menu.Item>
                  <Menu.Item
                    leftSection={<IconPaint opacity={0.6} size={14} />}
                  >
                    <SegmentedControl
                      value={colorScheme}
                      size="xs"
                      onChange={setColorScheme}
                      data={[
                        { value: "auto", label: "Auto" },
                        {
                          value: "light",
                          label: (
                            <IconSun
                              style={{ position: "relative", top: 2 }}
                              size={15}
                            />
                          ),
                        },
                        {
                          value: "dark",
                          label: (
                            <IconMoon
                              style={{ position: "relative", top: 2 }}
                              size={15}
                            />
                          ),
                        },
                      ]}
                    />
                  </Menu.Item>
                  <Menu.Divider />
                  {billingEnabled &&
                    hasAccess(user.role, "billing", "read") && (
                      <Menu.Item
                        leftSection={<IconCreditCard opacity={0.6} size={14} />}
                        onClick={() => router.push("/billing")}
                      >
                        Usage & Billing
                      </Menu.Item>
                    )}

                  {hasAccess(user.role, "teamMembers", "read") && (
                    <Menu.Item
                      leftSection={<IconUsers opacity={0.6} size={14} />}
                      onClick={() => router.push("/team")}
                    >
                      Team
                    </Menu.Item>
                  )}
                  <Menu.Divider />
                  <Menu.Item
                    c="red"
                    data-testid="logout-button"
                    onClick={() => auth.signOut()}
                    leftSection={<IconLogout size={14} />}
                  >
                    Logout
                  </Menu.Item>
                </Menu.Dropdown>
              </Menu>
            </Group>
          </Box>
        </>
      )}
    </Flex>
  );
}<|MERGE_RESOLUTION|>--- conflicted
+++ resolved
@@ -117,11 +117,7 @@
 
 function DashboardLink({ item }) {
   const router = useRouter();
-<<<<<<< HEAD
   const { dashboards, insert: insertDashboard } = useDashboards();
-=======
-  const { dashboards } = useDashboards();
->>>>>>> 53c5727e
 
   const active = (() => {
     const linkParams = new URLSearchParams(item.link.split("?")[1]);
@@ -197,12 +193,9 @@
                     key={item.id}
                     onClick={() => router.push(`/dashboards/${item.id}`)}
                     leftSection={<IconTimeline size={12} />}
-<<<<<<< HEAD
                     onClick={() => {
                       router.push(`/dashboards/${item.id}`);
                     }}
-=======
->>>>>>> 53c5727e
                   >
                     {item.name}
                   </Menu.Item>
