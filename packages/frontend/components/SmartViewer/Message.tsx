import { getColorForRole } from "@/utils/colors";
import {
  ActionIcon,
  Box,
  Button,
  Code,
  Flex,
  Group,
  Paper,
  HoverCard,
  Select,
  Space,
  Stack,
  Text,
  TextInput,
  Textarea,
  ThemeIcon,
  Tooltip,
  useComputedColorScheme,
<<<<<<< HEAD
  Title,
} from "@mantine/core"
=======
} from "@mantine/core";
>>>>>>> 79dc3705
import {
  IconCircleMinus,
  IconInfoCircle,
  IconRobot,
  IconTool,
  IconUser,
} from "@tabler/icons-react";
import Image from "next/image";
import ProtectedText from "../blocks/ProtectedText";
import { RenderJson } from "./RenderJson";
import classes from "./index.module.css";

<<<<<<< HEAD
import { useEffect, useMemo, useState } from "react"

import { SentimentEnrichment2 } from "@/utils/enrichment"
import { getFlagEmoji, getLanguageName } from "@/utils/format"
import { openConfirmModal } from "@mantine/modals"
import HighlightPii from "./HighlightPii"
import AppUserAvatar from "../blocks/AppUserAvatar"
import { useDisclosure, useLocalStorage } from "@mantine/hooks"
import { useAnalyticsChartData } from "@/utils/dataHooks/analytics"
import { deserializeDateRange, getDefaultDateRange } from "@/pages/analytics"
=======
import { useEffect, useMemo } from "react";

import { SentimentEnrichment2 } from "@/utils/enrichment";
import { getFlagEmoji, getLanguageName } from "@/utils/format";
import { openConfirmModal } from "@mantine/modals";
import HighlightPii from "./HighlightPii";
>>>>>>> 79dc3705

const ghostTextAreaStyles = {
  variant: "unstyled",
  classNames: {
    root: classes.ghostTextAreaRoot,
    input: classes.ghostTextArea,
  },

  autosize: true,
  minRows: 1,
  width: "100%",
};

function RenderFunction({
  color,
  editable,
  onChange,
  compact,
  data,
  piiDetection,
}) {
  return (
    <Code className={classes.textMessage}>
      <Text
        component="div"
        className={`${classes.functionCallText} ${
          compact ? classes.compact : ""
        }`}
        c={color}
      >
        <span>{`function: `}</span>

        {editable ? (
          <TextInput
            value={data?.name}
            size="compact-xs"
            variant="filled"
            styles={{
              input: {
                paddingInlineStart: 6,
              },
            }}
            placeholder="Function name"
            radius="sm"
            onChange={(e) => onChange({ ...data, name: e.target.value })}
          />
        ) : (
          <b>{data?.name}</b>
        )}
      </Text>

      {editable ? (
        <>
          <Text size="xs">Arguments:</Text>
          <Textarea
            value={data?.arguments}
            placeholder="Arguments"
            onChange={(e) => onChange({ ...data, arguments: e.target.value })}
            {...ghostTextAreaStyles}
          />
        </>
      ) : (
        <pre style={{ marginBottom: 0 }}>
          <RenderJson
            compact={compact}
            data={data?.arguments}
            piiDetection={piiDetection}
          />
        </pre>
      )}
    </Code>
  );
}

function FunctionCallMessage({ data, color, compact, piiDetection }) {
  return (
    <RenderFunction
      color={color}
      data={data}
      compact={compact}
      piiDetection={piiDetection}
    />
  );
}

function ToolCallsMessage({
  toolCalls,
  editable,
  onChange,
  color,
  compact,
  piiDetection,
}) {
  return (
    <>
      {toolCalls.map((toolCall, index) => (
        <Box pos="relative" key={index}>
          {!compact && (
            <Group gap={4} align="center" mb="xs">
              <Text size="xs">ID:</Text>
              {editable ? (
                <TextInput
                  value={toolCall?.id}
                  size="compact-xs"
                  variant="filled"
                  styles={{
                    input: {
                      paddingInlineStart: 6,
                    },
                  }}
                  placeholder="Tool call ID"
                  opacity={0.8}
                  radius="sm"
                  onChange={(e) => {
                    const newToolCalls = [...toolCalls];
                    newToolCalls[index].id = e.target.value;
                    onChange(newToolCalls);
                  }}
                />
              ) : (
                <Text span size="xs">
                  {toolCall?.id}
                </Text>
              )}
            </Group>
          )}
          <RenderFunction
            key={index}
            editable={editable}
            piiDetection={piiDetection}
            onChange={(newData) => {
              const newToolCalls = [...toolCalls];
              newToolCalls[index].function = newData;
              onChange(newToolCalls);
            }}
            color={color}
            compact={compact}
            data={toolCall.function}
          />

          {editable && (
            <ActionIcon
              color="red"
              variant="transparent"
              className={classes.toolCallActionIcon}
              size="sm"
              pos="absolute"
              top="35px"
              right="2px"
              onClick={() => {
                openConfirmModal({
                  title: "Are you sure?",
                  confirmProps: { color: "red" },
                  labels: {
                    cancel: "Cancel",
                    confirm: "Delete",
                  },
                  onConfirm: () => {
                    const newToolCalls = [...toolCalls];
                    newToolCalls.splice(index, 1);
                    onChange(newToolCalls);
                  },
                });
              }}
            >
              <IconCircleMinus size="14" />
            </ActionIcon>
          )}
        </Box>
      ))}
    </>
  );
}

function TextMessage({
  data,
  compact,
  onChange = () => {},
  piiDetection,
  editable = false,
}) {
  const text = data.content || data.text;

  return (
    <Code className={classes.textMessage}>
      <ProtectedText>
        {editable ? (
          <Textarea
            value={data.content || data.text}
            placeholder="Content"
            data-testid="prompt-chat-editor"
            onChange={(e) => onChange({ ...data, content: e.target.value })}
            {...ghostTextAreaStyles}
          />
        ) : (
          <HighlightPii
            text={
              compact
                ? text?.substring(0, 150) // truncate text to render less
                : text
            }
            piiDetection={piiDetection}
          />
        )}
      </ProtectedText>
    </Code>
  );
}

function ResponsiveImage({ src }) {
  return (
    <div className={classes.responsiveImage}>
      <Image src={src} alt="Image" fill />
    </div>
  );
}

function MiniatureImage({ src }) {
  return (
    <div className={classes.miniatureImage}>
      <Image src={src} alt="Image" fill />
    </div>
  );
}

function ImageMessage({ data, compact }) {
  return (
    <Code className={classes.textMessage}>
      <Stack gap={compact ? "5" : "md"}>
        {data.content.map((item, index) => {
          if (item.type === "text") {
            return <ProtectedText key={index}>{item.text}</ProtectedText>;
          } else if (item.type === "image_url") {
            return compact ? (
              <MiniatureImage key={index} src={item.imageUrl.url} />
            ) : (
              <ResponsiveImage key={index} src={item.imageUrl.url} />
            );
          }
          return null;
        })}
      </Stack>
    </Code>
  );
}

function PropEditor({ value, onChange, editable, placeholder, label }) {
  return (
    <Group gap={4} wrap="nowrap">
      {label && <Text size="xs">{label}:</Text>}
      {editable ? (
        <TextInput
          value={value}
          size="xs"
          opacity={0.7}
          placeholder={placeholder}
          radius="sm"
          mb={5}
          onChange={(e) => onChange(e.target.value)}
          style={{ width: "100%" }}
        />
      ) : (
        <Text size="xs">{value}</Text>
      )}
    </Group>
  );
}

function ChatMessageContent({
  data,
  color,
  compact,
  piiDetection,
  onChange,
  editable,
}) {
  const textContent = data?.text || data?.content;
  const hasTextContent = typeof textContent === "string";
  const hasImageContent = Array.isArray(data?.content);
  const hasFunctionCall = data?.functionCall;
  const hasToolCalls = data?.toolCalls || data?.tool_calls;

  let renderTextMessage = hasTextContent && (!compact || !hasToolCalls);
  if (hasTextContent && textContent.length === 0 && !editable) {
    renderTextMessage = false;
  }

  return (
    <Stack gap="xs">
      {typeof data?.name === "string" && !compact && (
        // used for tools names
        <PropEditor
          value={data.name}
          onChange={(name) => onChange({ ...data, name })}
          editable={editable}
          placeholder={"Tool name"}
          label={"Name"}
        />
      )}

      {typeof data?.toolCallId === "string" && !compact && (
        // used for tools names
        <PropEditor
          value={data.toolCallId}
          onChange={(toolCallId) => onChange({ ...data, toolCallId })}
          editable={editable}
          placeholder={"Tool call ID"}
          label={"ID"}
        />
      )}

      {renderTextMessage && (
        <TextMessage
          data={data}
          compact={compact}
          piiDetection={piiDetection}
          onChange={onChange}
          editable={editable}
        />
      )}

      {hasImageContent && <ImageMessage data={data} compact={compact} />}

      {hasFunctionCall && (
        <FunctionCallMessage
          data={data.functionCall}
          color={color}
          compact={compact}
        />
      )}

      {hasToolCalls && (
        <ToolCallsMessage
          toolCalls={data.toolCalls || data.tool_calls}
          color={color}
          piiDetection={piiDetection}
          editable={editable}
          onChange={(toolCalls) => onChange({ ...data, toolCalls })}
          compact={compact}
        />
      )}

      {data?.role === "assistant" && editable && (
        <>
          <Button
            variant="subtle"
            color="green"
            size="xs"
            leftSection={<IconTool size={14} />}
            onClick={() => {
              onChange({
                ...data,
                toolCalls: [
                  ...(data.toolCalls || []),
                  {
                    id: "call_123",
                    function: {
                      arguments: `{"location": "San Francisco, CA"}`,
                      name: "get_current_weather",
                    },
                    type: "function",
                  },
                ],
              });
            }}
          >
            Add Tool Calls payload
          </Button>
        </>
      )}
    </Stack>
  );
}

function RoleSelector({ data, color, scheme, onChange }) {
  return (
    <Select
      className={classes.roleSelector}
      variant="unstyled"
      size="xs"
      allowDeselect={false}
      withCheckIcon={false}
      color={color}
      styles={{
        input: {
          color: color + "." + (scheme === "dark" ? 2 : 8),
        },
      }}
      value={data?.role}
      data={["system", "user", "assistant", "tool"]}
      onChange={(role) => onChange({ ...data, role })}
    />
  );
}

export function ChatMessage({
  data,
  editable = false,
  onChange,
  compact = false,
  ...props
}: {
  data: any;
  editable?: boolean;
  onChange?: any;
  compact?: boolean;
}) {
  const scheme = useComputedColorScheme();

  const color = getColorForRole(data?.role);

  if (data?.role === "AIMessageChunk") {
    // Fix for wrong name passed down inside the langchain SDK
    data.role = "assistant";
  }

  // Add/remove the 'id' and 'name' props required on tool calls
  useEffect(() => {
    if (!data || !editable) return;

    // Add/remove the 'name' props required on tool calls
    if (data.role === "tool" && typeof data.name !== "string") {
      onChange({ ...data, name: "some-tool-name" });
    } else if (
      data.role !== "tool" &&
      data.role !== "user" &&
      typeof data.name === "string"
    ) {
      // "user" messages can also have a name
      delete data.name;
      onChange(data);
    }

    if (data.role === "tool" && typeof data.toolCallId !== "string") {
      onChange({ ...data, toolCallId: "call_123" });
    } else if (data.role !== "tool" && typeof data.toolCallId === "string") {
      delete data.toolCallId;
      onChange(data);
    }

    if (
      data.role === "assistant" &&
      Array.isArray(data.toolCalls) &&
      data.toolCalls.length === 0
    ) {
      // remove the toolCalls array if it's empty, otherwise OpenAI returns an error
      delete data.toolCalls;
      onChange(data);
    }
  }, [data, editable]);

  const sentiment: {
    label: "positive" | "negative" | "neutral";
    score: number;
  } = useMemo(() => {
    return data?.enrichments?.find(
      (enrichment) => enrichment.type === "sentiment",
    )?.result;
  }, [data?.enrichments]);

  const piiDetection = useMemo(() => {
    return data?.enrichments?.find((enrichment) => enrichment.type === "pii")
      ?.result;
  }, [data?.enrichments]);

  const language = useMemo(() => {
    return data?.enrichments?.find(
      (enrichment) => enrichment.type === "language",
    )?.result;
  }, [data?.enrichments]);

  return (
    <Paper
      className={`${classes.paper} ${compact ? classes.compact : ""}`}
      bg={`var(--mantine-color-${color}-${
        scheme === "light" ? 2 : color === "gray" ? 7 : 9
      })`}
      {...props}
    >
      {!compact && (
        <Group justify="space-between">
          {editable ? (
            <RoleSelector
              data={data}
              onChange={onChange}
              color={color}
              scheme={scheme}
            />
          ) : (
            <Text
              c={color + "." + (scheme === "dark" ? 2 : 8)}
              mb={5}
              size="xs"
            >
              {data.role}
            </Text>
          )}
          {!editable && (
            <Group>
              {sentiment && <SentimentEnrichment2 sentiment={sentiment} />}
              {language && (
                <Tooltip
                  label={`${getLanguageName(language.isoCode)} (${Number(language.confidence.toFixed(3))})`}
                >
                  <Box>{getFlagEmoji(language.isoCode)}</Box>
                </Tooltip>
              )}
            </Group>
          )}
        </Group>
      )}
      <ChatMessageContent
        data={data}
        color={color}
        piiDetection={piiDetection}
        compact={compact}
        onChange={onChange}
        editable={editable}
      />
    </Paper>
  );
}

const ROLE_ICONS = {
  ai: IconRobot,
  assistant: IconRobot,
  user: IconUser,
  system: IconInfoCircle,
  function: IconTool,
  tool: IconTool,
};

function UserAvatarWithInfo({ user }) {
  return (
    <HoverCard width={"auto"} position="bottom" withArrow shadow="md">
      <HoverCard.Target>
        {/* `HoverCard.Target` dosen't work with `AppUserAvatar` as a direct child */}
        <Group>
          <AppUserAvatar size="md" user={user} />
        </Group>
      </HoverCard.Target>
      <HoverCard.Dropdown style={{ pointerEvents: 'none' }}>
        <Text size="sm" ta={"center"}>
          <Title size={"small"}>{user.externalId} </Title>
        </Text>
      </HoverCard.Dropdown>
    </HoverCard>
  );
}

function MessageIcon({ role, color, user }) {
  if (role === "user" && user) {
    return <UserAvatarWithInfo user={user} />
  } else {
    const Icon = ROLE_ICONS[role || "assistant"];
    if (Icon) return (
      <ThemeIcon size={36} mt={6} variant="light" radius="xl" color={color}>
        <Icon size={24} />
      </ThemeIcon>
    )
  }
}

// Used for chat replays
<<<<<<< HEAD
export function BubbleMessage({ role, content, extra, enrichments, user }) {
  const alignLeft = ["ai", "assistant", "bot", "tool", "system"].includes(role)

  const color = getColorForRole(role)
=======
export function BubbleMessage({ role, content, extra, enrichments }) {
  const alignLeft = ["ai", "assistant", "bot", "tool", "system"].includes(role);

  const Icon = ROLE_ICONS[role || "assistant"];

  const color = getColorForRole(role);

  if (!content) {
    return;
  }
>>>>>>> 79dc3705

  if (typeof content === "object") {
    if (role === "assistant") {
      content = content.output;
    } else {
      content = content.input;
    }
  }

  const piiDetection = useMemo(() => {
    return enrichments?.find((enrichment) => enrichment.type === "pii")?.result;
  }, [enrichments]);

  return (
    <>
      <Flex
        direction={alignLeft ? "row" : "row-reverse"}
        align="start"
        gap="md"
      >
        <MessageIcon role={role} user={user} color={color}/>
        <div>
          <Paper
            mb="xs"
            px="md"
            py={"sm"}
            radius="lg"
            shadow="sm"
            withBorder
            maw={430}
          >
            <span style={{ whiteSpace: "pre-line" }}>
              <HighlightPii text={content} piiDetection={piiDetection} />
            </span>
          </Paper>
          {extra}
        </div>
      </Flex>

      <Space h="lg" />
    </>
  );
}<|MERGE_RESOLUTION|>--- conflicted
+++ resolved
@@ -17,12 +17,8 @@
   ThemeIcon,
   Tooltip,
   useComputedColorScheme,
-<<<<<<< HEAD
   Title,
 } from "@mantine/core"
-=======
-} from "@mantine/core";
->>>>>>> 79dc3705
 import {
   IconCircleMinus,
   IconInfoCircle,
@@ -35,7 +31,6 @@
 import { RenderJson } from "./RenderJson";
 import classes from "./index.module.css";
 
-<<<<<<< HEAD
 import { useEffect, useMemo, useState } from "react"
 
 import { SentimentEnrichment2 } from "@/utils/enrichment"
@@ -46,14 +41,6 @@
 import { useDisclosure, useLocalStorage } from "@mantine/hooks"
 import { useAnalyticsChartData } from "@/utils/dataHooks/analytics"
 import { deserializeDateRange, getDefaultDateRange } from "@/pages/analytics"
-=======
-import { useEffect, useMemo } from "react";
-
-import { SentimentEnrichment2 } from "@/utils/enrichment";
-import { getFlagEmoji, getLanguageName } from "@/utils/format";
-import { openConfirmModal } from "@mantine/modals";
-import HighlightPii from "./HighlightPii";
->>>>>>> 79dc3705
 
 const ghostTextAreaStyles = {
   variant: "unstyled",
@@ -618,12 +605,6 @@
 }
 
 // Used for chat replays
-<<<<<<< HEAD
-export function BubbleMessage({ role, content, extra, enrichments, user }) {
-  const alignLeft = ["ai", "assistant", "bot", "tool", "system"].includes(role)
-
-  const color = getColorForRole(role)
-=======
 export function BubbleMessage({ role, content, extra, enrichments }) {
   const alignLeft = ["ai", "assistant", "bot", "tool", "system"].includes(role);
 
@@ -634,7 +615,6 @@
   if (!content) {
     return;
   }
->>>>>>> 79dc3705
 
   if (typeof content === "object") {
     if (role === "assistant") {
