/*
 * This component is used to show inputs and outputs of runs.
 * It should be able to show & format:
 * - Complicated objects with many properties
 * - Messages (one or more)
 * - Simple JSON
 * - Text
 */

<<<<<<< HEAD
import { Card, Code, Flex, Stack, Text } from "@mantine/core"
=======
import { Card, Code, Flex, Stack, Text, Tooltip } from "@mantine/core"
import { IconShieldBolt } from "@tabler/icons-react"
>>>>>>> 0be17916
import { useMemo } from "react"
import ProtectedText from "../blocks/ProtectedText"
import { ChatMessage } from "./Message"
import MessageViewer from "./MessageViewer"
import { RenderJson } from "./RenderJson"

const checkIsMessage = (obj) => {
  return (
    typeof obj?.text === "string" ||
    typeof obj?.content === "string" ||
    Array.isArray(obj?.content) ||
    typeof obj?.functionCall === "object" ||
    typeof obj?.function_call === "object" ||
    typeof obj?.toolCalls === "object" ||
    typeof obj?.tool_calls === "object"
  )
}

const checkIsRetrieverObjects = (obj) => {
  return Array.isArray(obj)
    ? obj.every(checkIsRetrieverObjects)
    : (typeof obj.title === "string" || typeof obj.id !== "undefined") &&
        (typeof obj.source === "string" || typeof obj.summary === "string")
}

function RetrieverObject({ data, compact }) {
  return (
    <Card withBorder p="sm">
      <Flex direction="column" gap="sm">
        {data?.title && (
          <Text size="sm" w={700} mb="md">
            {data.title}
          </Text>
        )}
        {data.summary && <Text size="xs">{data.summary}</Text>}

        {data.source && <Text size="sm">{data.source}</Text>}
      </Flex>
    </Card>
  )
}

export default function SmartViewer({
  data,
  error,
  compact = false,
}: {
  data: any
  error?: any
  compact?: boolean
}) {
  const parsed = useMemo(() => {
    if (!data) return null
    if (typeof data === "string" && data?.startsWith("{")) {
      try {
        return JSON.parse(data)
      } catch (e) {
        return data
      }
    }

    return data
  }, [data])

  const isObject = typeof parsed === "object"

  const isMessages = useMemo(() => {
    if (!parsed) return false
    return Array.isArray(parsed)
      ? parsed.every(checkIsMessage)
      : checkIsMessage(parsed)
  }, [parsed])

  const isRetrieverObjects = useMemo(() => {
    if (!parsed) return false
    return checkIsRetrieverObjects(parsed)
  }, [parsed])

  let Message
  if (error) {
    Message = (
      <ChatMessage
        data={{
          role: "error",
          text:
            typeof error.stack === "string"
              ? compact
                ? error.message || error.stack
                : error.stack
              : typeof error === "object"
                ? JSON.stringify(error, null, 2)
                : error,
        }}
        compact={compact}
      />
    )
  } else if (data && data === "__NOT_INGESTED__") {
    Message = (
      <Code
        color="var(--mantine-color-gray-light)"
        style={{ overflow: "hidden" }}
      >
        <Flex align="center">
          <Tooltip label="Matched Smart Data Filter rules">
            <IconShieldBolt size="16px" />
          </Tooltip>
          <Text ml="md" size="xs">
            Not ingested
          </Text>
        </Flex>
      </Code>
    )
  } else {
    Message = (
      <ProtectedText>
        {isObject ? (
          isMessages ? (
            <MessageViewer data={parsed} compact={compact} />
          ) : isRetrieverObjects ? (
            <Stack>
              {parsed.map((obj, i) => (
                <RetrieverObject key={i} data={obj} compact={compact} />
              ))}
            </Stack>
          ) : (
            <Code
              color="var(--mantine-color-blue-light)"
              style={{ overflow: "hidden" }}
            >
              <RenderJson data={parsed} compact={compact} />
            </Code>
          )
        ) : (
          <Code
            color="var(--mantine-color-blue-light)"
            style={{ overflow: "hidden" }}
          >
            {parsed}
          </Code>
        )}
      </ProtectedText>
    )
  }

  return (
    <pre className={compact ? "compact" : ""} id="HERE">
      {error && Message}
      {data && Message}
      <style jsx>{`
        pre {
          white-space: pre-wrap;
          margin: 0;
        }

        pre.compact {
          max-height: 96px;
          overflow: hidden;
          width: 100%;
        }

        pre :global(code) {
          padding: 10px;
          display: block;
        }

        /* Fixes for json-view-lite */
        pre :global(code div[role="list"] > div) {
          padding-left: 8px;
        }

        /* Hide first expander btn */
        pre :global(code > div > div > span[role="button"]) {
          display: none;
        }

        pre :global(code span[role="button"]) {
          cursor: pointer;
        }
      `}</style>
    </pre>
  )
}<|MERGE_RESOLUTION|>--- conflicted
+++ resolved
@@ -7,12 +7,8 @@
  * - Text
  */
 
-<<<<<<< HEAD
-import { Card, Code, Flex, Stack, Text } from "@mantine/core"
-=======
 import { Card, Code, Flex, Stack, Text, Tooltip } from "@mantine/core"
 import { IconShieldBolt } from "@tabler/icons-react"
->>>>>>> 0be17916
 import { useMemo } from "react"
 import ProtectedText from "../blocks/ProtectedText"
 import { ChatMessage } from "./Message"
