/*
 * This component is used to show inputs and outputs of runs.
 * It should be able to show & format:
 * - Complicated objects with many properties
 * - Messages (one or more)
 * - Simple JSON
 * - Text
 */

import { Card, Code, Flex, Group, SimpleGrid, Stack, Text } from "@mantine/core"
import { useMemo } from "react"
import ProtectedText from "../Blocks/ProtectedText"
import { ChatMessage } from "./Message"
import MessageViewer from "./MessageViewer"
import { RenderJson } from "./RenderJson"

const checkIsMessage = (obj) => {
  return (
    typeof obj?.text === "string" ||
    typeof obj?.content === "string" ||
    Array.isArray(obj?.content) ||
    typeof obj?.functionCall === "object" ||
    typeof obj?.function_call === "object" ||
    typeof obj?.toolCalls === "object" ||
    typeof obj?.tool_calls === "object"
  )
}

const checkIsRetrieverObjects = (obj) => {
  return Array.isArray(obj)
    ? obj.every(checkIsRetrieverObjects)
<<<<<<< HEAD
    : (typeof obj.title === "string" || typeof obj.id !== "undefined") &&
        (typeof obj.source === "string" || typeof obj.summary === "string")
=======
    : typeof obj?.title === "string" &&
        (typeof obj.source === "string" || obj.summary === "string")
>>>>>>> 9ee10341
}

function RetrieverObject({ data, compact }) {
  return (
    <Card withBorder p="sm">
      <Flex direction="column" gap="sm">
        {data?.title && (
          <Text size="sm" w={700} mb="md">
            {data.title}
          </Text>
        )}
        {data.summary && <Text size="xs">{data.summary}</Text>}

        {data.source && <Text size="sm">{data.source}</Text>}
      </Flex>
    </Card>
  )
}

export default function SmartViewer({
  data,
  error,
  compact = false,
}: {
  data: any
  error?: any
  compact?: boolean
}) {
  const parsed = useMemo(() => {
    if (!data) return null
    if (typeof data === "string" && data?.startsWith("{")) {
      try {
        return JSON.parse(data)
      } catch (e) {
        return data
      }
    }

    return data
  }, [data])

  const isObject = typeof parsed === "object"

  const isMessages = useMemo(() => {
    if (!parsed) return false
    return Array.isArray(parsed)
      ? parsed.every(checkIsMessage)
      : checkIsMessage(parsed)
  }, [parsed])

  const isRetrieverObjects = useMemo(() => {
    if (!parsed) return false
    return checkIsRetrieverObjects(parsed)
  }, [parsed])

  return (
    <pre className={compact ? "compact" : ""} id="HERE">
      {error && (
        <ChatMessage
          data={{
            role: "error",
            text:
              typeof error.stack === "string"
                ? compact
                  ? error.message || error.stack
                  : error.stack
                : typeof error === "object"
                  ? JSON.stringify(error, null, 2)
                  : error,
          }}
          compact={compact}
        />
      )}

      {data && (
        <ProtectedText>
          {isObject ? (
            isMessages ? (
              <MessageViewer data={parsed} compact={compact} />
            ) : isRetrieverObjects ? (
              <Stack>
                {parsed.map((obj, i) => (
                  <RetrieverObject key={i} data={obj} compact={compact} />
                ))}
              </Stack>
            ) : (
              <Code
                color="var(--mantine-color-blue-light)"
                style={{ overflow: "hidden" }}
              >
                <RenderJson data={parsed} compact={compact} />
              </Code>
            )
          ) : (
            <Code
              color="var(--mantine-color-blue-light)"
              style={{ overflow: "hidden" }}
            >
              {parsed}
            </Code>
          )}
        </ProtectedText>
      )}
      <style jsx>{`
        pre {
          white-space: pre-wrap;
          margin: 0;
        }

        pre.compact {
          max-height: 96px;
          overflow: hidden;
          width: 100%;
        }

        pre :global(code) {
          padding: 10px;
          display: block;
        }

        /* Fixes for json-view-lite */
        pre :global(code div[role="list"] > div) {
          padding-left: 8px;
        }

        /* Hide first expander btn */
        pre :global(code > div > div > span[role="button"]) {
          display: none;
        }

        pre :global(code span[role="button"]) {
          cursor: pointer;
        }
      `}</style>
    </pre>
  )
}<|MERGE_RESOLUTION|>--- conflicted
+++ resolved
@@ -29,13 +29,8 @@
 const checkIsRetrieverObjects = (obj) => {
   return Array.isArray(obj)
     ? obj.every(checkIsRetrieverObjects)
-<<<<<<< HEAD
     : (typeof obj.title === "string" || typeof obj.id !== "undefined") &&
         (typeof obj.source === "string" || typeof obj.summary === "string")
-=======
-    : typeof obj?.title === "string" &&
-        (typeof obj.source === "string" || obj.summary === "string")
->>>>>>> 9ee10341
 }
 
 function RetrieverObject({ data, compact }) {
