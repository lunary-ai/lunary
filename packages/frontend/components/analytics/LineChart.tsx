--- conflicted
+++ resolved
@@ -10,12 +10,8 @@
   Text,
   Title,
   Loader,
-<<<<<<< HEAD
   Flex,
-} from "@mantine/core"
-=======
 } from "@mantine/core";
->>>>>>> bf35e919
 import {
   Area,
   AreaChart,
@@ -23,12 +19,8 @@
   ResponsiveContainer,
   Tooltip,
   XAxis,
-<<<<<<< HEAD
   YAxis,
-} from "recharts"
-=======
 } from "recharts";
->>>>>>> bf35e919
 
 import { formatLargeNumber } from "@/utils/format";
 import { IconBolt, IconInfoCircle } from "@tabler/icons-react";
@@ -187,25 +179,25 @@
   array: T[],
   indefinite: boolean = false,
 ): IterableIterator<T> {
-  let index = 0
+  let index = 0;
   return {
     [Symbol.iterator]: (): IterableIterator<T> => this,
 
     next: (): IteratorResult<T> => {
       if (indefinite && index === array.length) {
-        index = 0
+        index = 0;
       }
 
       if (index < array.length) {
-        return { value: array[index++], done: false }
+        return { value: array[index++], done: false };
       }
-      return { value: undefined, done: true }
+      return { value: undefined, done: true };
     },
-  }
+  };
 }
 
 function sum(array: number[]) {
-  return array.reduce((a, b) => a + b, 0)
+  return array.reduce((a, b) => a + b, 0);
 }
 
 type LineChartData = {
@@ -285,7 +277,7 @@
   cleanData = true,
   colors = ["blue", "pink", "indigo", "green", "violet", "yellow"],
 }: LineChartProps) {
-  const colorIterator = arrayIterator(colors, true)
+  const colorIterator = arrayIterator(colors, true);
 
   let cleanedData = prepareDataForRecharts(
     blocked
@@ -318,24 +310,20 @@
     granularity,
   );
 
-  console.log(cleanedData, props, splitBy)
+  console.log(cleanedData, props, splitBy);
 
   if (cleanData === false && data?.length) {
     cleanedData = data;
   }
 
-<<<<<<< HEAD
-  const hasData = blocked || cleanedData?.length > 0
-=======
-  const hasData = blocked ? true : cleanedData?.length;
->>>>>>> bf35e919
+  const hasData = blocked || cleanedData?.length > 0;
   // (splitBy ? Object.keys(cleanedData[0]).length > 1 : data?.length)
   const total =
     stat === undefined || stat === null
       ? getFigure(agg, cleanedData, props[0])
       : stat;
 
-  const colorMapping: { [key: string]: string } = {}
+  const colorMapping: { [key: string]: string } = {};
 
   return (
     <Card withBorder p={0} className="lineChart" radius="md">
@@ -507,7 +495,7 @@
 
                       {payload.map((item, i) => {
                         if (!item.name || !item.value) {
-                          return null
+                          return null;
                         }
 
                         return (
@@ -522,7 +510,7 @@
                               {`${item.name}: ${item.value ? formatter(item.value) : 0}`}
                             </Text>
                           )
-                        )
+                        );
                       })}
                     </Card>
                   );
@@ -536,8 +524,8 @@
               {Object.keys(cleanedData[0] || {})
                 .filter((prop) => prop !== "date")
                 .map((prop, i) => {
-                  const color = colorIterator.next().value
-                  colorMapping[prop] = color
+                  const color = colorIterator.next().value;
+                  colorMapping[prop] = color;
 
                   return (
                     <linearGradient
@@ -559,14 +547,14 @@
                         stopOpacity={0}
                       />
                     </linearGradient>
-                  )
+                  );
                 })}
             </defs>
 
             {Object.keys(cleanedData[0] || {})
               .filter((prop) => prop !== "date")
               .map((prop, i) => {
-                const color = colorMapping[prop]
+                const color = colorMapping[prop];
                 return (
                   <Area
                     type="monotone"
@@ -580,7 +568,7 @@
                     strokeLinejoin="round"
                     strokeLinecap="round"
                   />
-                )
+                );
               })}
 
             {chartExtra}
