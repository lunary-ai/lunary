import { jsonrepair } from "jsonrepair";

import {
  ActionIcon,
  Button,
  Checkbox,
  Group,
  JsonInput,
  Modal,
  NumberInput,
  Text,
  Tooltip,
} from "@mantine/core";

import { notifications } from "@mantine/notifications";

import { IconInfoCircle, IconSettings, IconTools } from "@tabler/icons-react";
import Link from "next/link";
import { useRouter } from "next/router";
import { useState } from "react";
<<<<<<< HEAD
import { CustomModel, Model, MODELS, OldProvider } from "shared";
=======
import { MODELS, Provider } from "shared";
>>>>>>> 6cda0700
import ModelSelect from "./ModelSelect";

function convertOpenAIToolsToAnthropic(openAITools) {
  return openAITools.map((openAITool) => {
    const openAIFunction = openAITool.function;

    if (!openAIFunction) {
      return openAITool;
    }

    const anthropicTool = {
      name: openAIFunction.name,
      description: openAIFunction.description,
      input_schema: openAIFunction.parameters,
    };

    return anthropicTool;
  });
}

function convertAnthropicToolsToOpenAI(anthropicTools) {
  return anthropicTools.map((anthropicTool) => ({
    type: "function",
    function: {
      name: anthropicTool.name,
      description: anthropicTool.description,
      parameters: anthropicTool.input_schema,
    },
  }));
}

export const ParamItem = ({ name, value, description }) => (
  <Group justify="space-between">
    <Group gap={5}>
      <Text size="sm">{name}</Text>
      {description && (
        <Tooltip label={description}>
          <IconInfoCircle size={14} />
        </Tooltip>
      )}
    </Group>
    {typeof value === "string" || typeof value === "number" ? (
      <Text size="sm">{value}</Text>
    ) : (
      value
    )}
  </Group>
);

const validateToolCalls = (toolCalls: any[]) => {
  if (!Array.isArray(toolCalls)) return false;

  const isNameDescriptionFormat = toolCalls.every(
    (t) => t.name && t.description && t.input_schema,
  );
  const isFunctionTypeFormat = toolCalls.every(
    (t) => t.type === "function" && t.function?.name,
  );

  return isNameDescriptionFormat || isFunctionTypeFormat;
};

const isNullishButNotZero = (val: any) =>
  val === undefined || val === null || val === "";

export default function ProviderEditor({
  value,
  onChange,
}: {
  value: OldProvider;
  onChange: (value: OldProvider) => void;
}) {
  const [tempJSON, setTempJSON] = useState<any>("");
  const [jsonModalOpened, setJsonModalOpened] = useState(false);
<<<<<<< HEAD
  const router = useRouter();

=======
  const [models, setModels] = useState(MODELS);
  // const { customModels } = useAllProviderModels();
  const router = useRouter();

  // useEffect(() => {
  // if (customModels) {
  //   setModels([...MODELS, ...customModels]);
  // }
  // }, [customModels]);

>>>>>>> 6cda0700
  const configHandler = (key: string, isCheckbox?: boolean) => ({
    size: "xs",
    [isCheckbox ? "checked" : "value"]: isNullishButNotZero(
      value?.config?.[key],
    )
      ? isCheckbox
        ? false
        : ""
      : value?.config?.[key], // empty string is important to reset the value)
    onChange: (val) => {
      // Handle checkboxes
      if (isCheckbox) val = val.currentTarget.checked;

      if (isNullishButNotZero(val)) val = undefined; // handle empty strings and booleans

      onChange({
        ...value,
        config: {
          ...value.config,
          [key]: val,
        },
      });
    },
  });

<<<<<<< HEAD
  function handleModelSelectChange(model: Model) {
    const modelId = model.id;

    const isPreviousProviderOpenAI =
      modelId.startsWith("gpt") || modelId.includes("mistral");
    const isNewProviderOpenAI =
      modelId.startsWith("gpt") || modelId.includes("mistral");

    const isPreviousProviderAnthropic = modelId.startsWith("claude");
    const isNewProviderAnthropic = modelId.startsWith("claude");
=======
  function handleModelSelectChange(model) {
    if (!model || !value.model) {
      return;
    }
    // Handle conversion between OpenAI and Anthropic tools format
    const isPreviousProviderOpenAI =
      value.model.startsWith("gpt") || value.model.includes("mistral");
    const isNewProviderOpenAI =
      model.startsWith("gpt") || model.includes("mistral");

    const isPreviousProviderAnthropic = value.model.startsWith("claude");

    const isNewProviderAnthropic = model.startsWith("claude");
>>>>>>> 6cda0700

    let updatedTools = value.config.tools;

    if (
      isPreviousProviderOpenAI &&
      isNewProviderAnthropic &&
      value.config.tools
    ) {
      updatedTools = convertOpenAIToolsToAnthropic(value.config.tools);
    } else if (
      isPreviousProviderAnthropic &&
      isNewProviderOpenAI &&
      value.config.tools
    ) {
      updatedTools = convertAnthropicToolsToOpenAI(value.config.tools);
    }
<<<<<<< HEAD

=======
>>>>>>> 6cda0700
    onChange({
      ...value,
      model,
      config: {
        ...value.config,
        tools: updatedTools,
      },
    });
  }

  return (
    <>
      <ParamItem
        name="Model"
        value={
          <Group>
<<<<<<< HEAD
            <ModelSelect handleChange={handleModelSelectChange} />
=======
            <ModelSelect
              handleChange={handleModelSelectChange}
              selectedModel={value.model}
            />
>>>>>>> 6cda0700
            <ActionIcon
              variant="default"
              onClick={() => router.push("/settings/providers")}
            >
              <IconSettings width={18} opacity="0.7" />
            </ActionIcon>
          </Group>
        }
      />
      <ParamItem
        name="Temperature"
        value={
          <NumberInput
            min={0}
            max={2}
            step={0.1}
            decimalScale={2}
            style={{ zIndex: 0 }}
            w={90}
            {...configHandler("temperature")}
          />
        }
      />
      <ParamItem
        name="Max tokens"
        value={
          <NumberInput
            min={1}
            max={32000}
            step={100}
            w={90}
            {...configHandler("max_tokens")}
          />
        }
      />
      <ParamItem
        name="Freq. Penalty"
        value={
          <NumberInput
            min={-2}
            max={2}
            decimalScale={2}
            step={0.1}
            w={90}
            {...configHandler("frequency_penalty")}
          />
        }
      />
      <ParamItem
        name="Pres. Penalty"
        value={
          <NumberInput
            min={-2}
            max={2}
            decimalScale={2}
            step={0.1}
            w={90}
            {...configHandler("presence_penalty")}
          />
        }
      />
      <ParamItem
        name="Top P"
        value={
          <NumberInput
            min={0.1}
            max={1}
            decimalScale={2}
            step={0.1}
            w={90}
            {...configHandler("top_p")}
          />
        }
      />
      <ParamItem
        name="Stream"
        value={<Checkbox {...configHandler("stream", true)} />}
      />
      <ParamItem
        name="Tool Calls"
        value={
          <>
            <Modal
              size="lg"
              opened={jsonModalOpened}
              onClose={() => setJsonModalOpened(false)}
              title={
                <Group>
                  Tool Calls Definition
                  <Button
                    size="xs"
                    variant="light"
                    leftSection={<IconTools size={14} />}
                    component={Link}
                    href="https://lunary.ai/tool-calls-generator"
                    target="_blank"
                  >
                    Tool Calls Generator
                  </Button>
                </Group>
              }
            >
              <JsonInput
                autosize
                placeholder={`[
  {
    "type": "function",
    "function": {
      "name": "get_current_weather",
      "description": "Get the current weather in a given location",
      "parameters": {
        "type": "object",
        "properties": {
          "location": {
            "type": "string",
            "description": "The city and state, e.g. San Francisco, CA"
          },
          "unit": { "type": "string", "enum": ["celsius", "fahrenheit"] }
        }
      }
    }
  }
]`}
                value={tempJSON}
                onChange={(val) => {
                  setTempJSON(val);
                }}
              />
              <Group mt="sm" align="right">
                <Button
                  ml="auto"
                  size="xs"
                  variant="default"
                  onClick={() => {
                    try {
                      const empty = !tempJSON?.trim().length;

                      if (!empty && tempJSON?.trim()[0] !== "[") {
                        throw new Error("Not an array");
                      }

                      const repaired = empty
                        ? undefined
                        : JSON.parse(jsonrepair(tempJSON.trim()));

                      if (!empty && !validateToolCalls(repaired)) {
                        throw new Error("Invalid tool calls format");
                      }

                      onChange({
                        ...value,
                        config: {
                          ...value.config,
                          tools: empty ? undefined : repaired,
                        },
                      });
                      setJsonModalOpened(false);
                    } catch (e) {
                      console.error(e);
                      notifications.show({
                        title: "Please enter valid tool calls. " + e.message,
                        message: "Click here to open the docs.",
                        color: "red",
                        onClick: () =>
                          window.open(
                            "https://platform.openai.com/docs/guides/function-calling",
                            "_blank",
                          ),
                      });
                    }
                  }}
                >
                  Save
                </Button>
              </Group>
            </Modal>
            <Button
              size="compact-xs"
              variant="outline"
              onClick={() => {
                setTempJSON(JSON.stringify(value?.config?.tools, null, 2));
                setJsonModalOpened(true);
              }}
            >
              {`Edit ${value?.config?.tools?.length ? `(${value.config.tools.length})` : ""}`}
            </Button>
          </>
        }
      />
    </>
  );
}<|MERGE_RESOLUTION|>--- conflicted
+++ resolved
@@ -18,11 +18,7 @@
 import Link from "next/link";
 import { useRouter } from "next/router";
 import { useState } from "react";
-<<<<<<< HEAD
 import { CustomModel, Model, MODELS, OldProvider } from "shared";
-=======
-import { MODELS, Provider } from "shared";
->>>>>>> 6cda0700
 import ModelSelect from "./ModelSelect";
 
 function convertOpenAIToolsToAnthropic(openAITools) {
@@ -97,21 +93,8 @@
 }) {
   const [tempJSON, setTempJSON] = useState<any>("");
   const [jsonModalOpened, setJsonModalOpened] = useState(false);
-<<<<<<< HEAD
   const router = useRouter();
 
-=======
-  const [models, setModels] = useState(MODELS);
-  // const { customModels } = useAllProviderModels();
-  const router = useRouter();
-
-  // useEffect(() => {
-  // if (customModels) {
-  //   setModels([...MODELS, ...customModels]);
-  // }
-  // }, [customModels]);
-
->>>>>>> 6cda0700
   const configHandler = (key: string, isCheckbox?: boolean) => ({
     size: "xs",
     [isCheckbox ? "checked" : "value"]: isNullishButNotZero(
@@ -137,7 +120,6 @@
     },
   });
 
-<<<<<<< HEAD
   function handleModelSelectChange(model: Model) {
     const modelId = model.id;
 
@@ -148,21 +130,6 @@
 
     const isPreviousProviderAnthropic = modelId.startsWith("claude");
     const isNewProviderAnthropic = modelId.startsWith("claude");
-=======
-  function handleModelSelectChange(model) {
-    if (!model || !value.model) {
-      return;
-    }
-    // Handle conversion between OpenAI and Anthropic tools format
-    const isPreviousProviderOpenAI =
-      value.model.startsWith("gpt") || value.model.includes("mistral");
-    const isNewProviderOpenAI =
-      model.startsWith("gpt") || model.includes("mistral");
-
-    const isPreviousProviderAnthropic = value.model.startsWith("claude");
-
-    const isNewProviderAnthropic = model.startsWith("claude");
->>>>>>> 6cda0700
 
     let updatedTools = value.config.tools;
 
@@ -179,10 +146,6 @@
     ) {
       updatedTools = convertAnthropicToolsToOpenAI(value.config.tools);
     }
-<<<<<<< HEAD
-
-=======
->>>>>>> 6cda0700
     onChange({
       ...value,
       model,
@@ -199,14 +162,7 @@
         name="Model"
         value={
           <Group>
-<<<<<<< HEAD
             <ModelSelect handleChange={handleModelSelectChange} />
-=======
-            <ModelSelect
-              handleChange={handleModelSelectChange}
-              selectedModel={value.model}
-            />
->>>>>>> 6cda0700
             <ActionIcon
               variant="default"
               onClick={() => router.push("/settings/providers")}
