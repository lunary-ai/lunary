import { useProjectInfiniteSWR } from ".";
import { useSortParams } from "../hooks";

export function useExternalUsers({
  startDate,
  endDate,
  search,
  checks
}: {
<<<<<<< HEAD
  startDate?: Date
  endDate?: Date
  search?: string
  checks?: string
=======
  startDate?: Date;
  endDate?: Date;
  search?: string | null;
>>>>>>> 9bf4de82
}) {
  const queryParams = new URLSearchParams();
  if (startDate && endDate) {
    const timeZone = new window.Intl.DateTimeFormat().resolvedOptions()
      .timeZone;
    queryParams.append("startDate", startDate.toISOString());
    queryParams.append("endDate", endDate.toISOString());
    queryParams.append("timeZone", timeZone);
  }

  if (search) {
    queryParams.append("search", search);
  }

<<<<<<< HEAD
  if (checks) {
    queryParams.append("checks", checks)
  }

  const { sortParams } = useSortParams()
=======
  const { sortParams } = useSortParams();
>>>>>>> 9bf4de82
  const { data, loading, validating, loadMore } = useProjectInfiniteSWR(
    `/external-users?${queryParams.toString()}&${sortParams}`,
  );

  return { users: data, loading, validating, loadMore };
}<|MERGE_RESOLUTION|>--- conflicted
+++ resolved
@@ -5,18 +5,12 @@
   startDate,
   endDate,
   search,
-  checks
+  checks,
 }: {
-<<<<<<< HEAD
-  startDate?: Date
-  endDate?: Date
-  search?: string
-  checks?: string
-=======
   startDate?: Date;
   endDate?: Date;
   search?: string | null;
->>>>>>> 9bf4de82
+  checks?: string;
 }) {
   const queryParams = new URLSearchParams();
   if (startDate && endDate) {
@@ -31,15 +25,11 @@
     queryParams.append("search", search);
   }
 
-<<<<<<< HEAD
   if (checks) {
-    queryParams.append("checks", checks)
+    queryParams.append("checks", checks);
   }
 
-  const { sortParams } = useSortParams()
-=======
   const { sortParams } = useSortParams();
->>>>>>> 9bf4de82
   const { data, loading, validating, loadMore } = useProjectInfiniteSWR(
     `/external-users?${queryParams.toString()}&${sortParams}`,
   );
