--- conflicted
+++ resolved
@@ -72,10 +72,6 @@
       evaluator e 
     where
       mode = 'realtime' 
-<<<<<<< HEAD
-      and type = 'llm'
-=======
->>>>>>> b01db619
     order by 
       random()
   `;
