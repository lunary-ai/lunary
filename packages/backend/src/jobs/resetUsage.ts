import sql from "@/src/utils/db";
import { sendSlackMessage } from "@/src/utils/notifications";
import { LIMITED_EMAIL, sendEmail } from "../emails";
<<<<<<< HEAD
=======
import config from "../utils/config";
>>>>>>> c8845c50

async function updateLimitedStatus() {
  if (config.IS_SELF_HOSTED) {
    return;
  }
  // set limited = false for all users that have been under the limit
  // for the last 30 days
  const alreadyLimited = await sql`UPDATE "public"."org" p
  SET limited = false 
  WHERE limited = true AND p.id NOT IN (
    SELECT o.id
    FROM "public"."org" o
    JOIN "public"."project" p ON p.org_id = o.id
    JOIN "public"."run" r ON r.project_id = p.id
    WHERE r.created_at >= CURRENT_DATE - INTERVAL '30 days'
    GROUP BY o.id
    HAVING COUNT(r.id) > 10000
  )
  RETURNING *;
  `;

  // get all free users with more than 10000 runs in the last 30 days
  // and set their `limited` to true
  const orgsToLimit = await sql`WITH over_limit_users AS (
    SELECT 
      o.id,
      o.name,
      COUNT(r.id) AS total_runs
    FROM "public"."org" o
    JOIN "public"."project" p ON p.org_id = o.id
    JOIN "public"."run" r ON r.project_id = p.id
    WHERE r.created_at >= CURRENT_DATE - INTERVAL '30 days' AND o.plan = 'free' AND o.limited = false
    GROUP BY o.id, o.name
    HAVING COUNT(r.id) > 10000
)
UPDATE "public"."org" 
SET limited = TRUE 
WHERE id IN (SELECT id FROM over_limit_users)
RETURNING *;`;

  for (const org of orgsToLimit) {
    try {
      // send telegram message to user
      if (alreadyLimited.find((u) => u.id === org.id)) continue;

      await sendSlackMessage(
        `⛔ limited ${org.name} because too many events`,
        "users",
      );

      // send email to user

      const users =
        await sql`SELECT email, name FROM account WHERE org_id = ${org.id};`;

      for (const user of users) {
        await sendEmail(LIMITED_EMAIL(user.email, user.name));
      }
    } catch (error) {
      console.error(error);
    }
  }
}

// reset playground allowance
async function resetPlaygroundAllowance() {
  await sql`UPDATE "public"."org" o SET play_allowance = 3 WHERE o.plan = 'free';`;
  await sql`UPDATE "public"."org" o SET play_allowance = 1000 WHERE o.plan = 'pro' OR o.plan = 'team';`;
  await sql`UPDATE "public"."org" o SET play_allowance = 1000 WHERE o.plan = 'unlimited' OR o.plan = 'custom';`;
}

export default async function resetUsage() {
  try {
    console.log("[JOB]: resetting AI allowance");
    await resetPlaygroundAllowance();
  } catch (error) {
    console.error(error);
  }

  try {
    console.log("[JOB]: updating limited status");
    await updateLimitedStatus();
  } catch (error) {
    console.error(error);
  }
}<|MERGE_RESOLUTION|>--- conflicted
+++ resolved
@@ -1,10 +1,7 @@
 import sql from "@/src/utils/db";
 import { sendSlackMessage } from "@/src/utils/notifications";
 import { LIMITED_EMAIL, sendEmail } from "../emails";
-<<<<<<< HEAD
-=======
 import config from "../utils/config";
->>>>>>> c8845c50
 
 async function updateLimitedStatus() {
   if (config.IS_SELF_HOSTED) {
