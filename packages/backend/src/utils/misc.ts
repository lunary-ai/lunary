--- conflicted
+++ resolved
@@ -10,11 +10,6 @@
 }
 
 export function unCamelObject(obj: any): any {
-<<<<<<< HEAD
-  const newObj: any = {};
-  for (const key in obj) {
-    newObj[key.replace(/([A-Z])/g, "_$1").toLowerCase()] = obj[key];
-=======
   if (Array.isArray(obj)) {
     return obj.map(unCamelObject);
   }
@@ -25,7 +20,6 @@
   for (const key in obj) {
     const newKey = key.replace(/([A-Z])/g, "_$1").toLowerCase();
     newObj[newKey] = unCamelObject(obj[key]);
->>>>>>> c8845c50
   }
   return newObj;
 }
