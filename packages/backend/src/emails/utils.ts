--- conflicted
+++ resolved
@@ -1,10 +1,7 @@
 import { signJWT } from "@/src/api/v1/auth/utils";
 import { sendEmail } from "./sender";
 import { CONFIRM_EMAIL } from "./templates";
-<<<<<<< HEAD
-=======
 import config from "../utils/config";
->>>>>>> c8845c50
 
 function sanitizeName(name: string): string {
   return name.replace(/\s+/g, " ").trim();
@@ -21,11 +18,7 @@
 
   const confirmLink = `${process.env.APP_URL}/verify-email?token=${token}`;
 
-<<<<<<< HEAD
-  await sendEmail(CONFIRM_EMAIL(email, name, confirmLink));
-=======
   if (!config.IS_SELF_HOSTED) {
     await sendEmail(CONFIRM_EMAIL(email, name, confirmLink));
   }
->>>>>>> c8845c50
 }