import Router from "koa-router"
import sql from "@/src/utils/db"
import { z } from "zod"
import Context from "@/src/utils/koa"
import { compileChatMessages, runAImodel } from "@/src/utils/playground"
import { calcRunCost } from "@/src/utils/calcCost"
import { runChecksOnRun } from "@/src/checks/runChecks"
import { FilterLogic } from "shared"

const evaluations = new Router({ prefix: "/evaluations" })

evaluations.post("/", async (ctx: Context) => {
  const bodySchema = z.object({
    name: z.string().min(1),
    models: z.array(z.string()),
    checks: z.array(z.object({})),
    prompts: z.array(
      z.object({
        content: z.object({}),
        extra: z.object({}),
        variations: z.optional(
          z.array(
            z.object({
              variables: z.object({}),
              context: z.string().optional(),
              idealOutput: z.string().optional(),
            }),
          ),
        ),
      }),
    ),
  })

  const { name, models, checks, prompts } = bodySchema.parse(ctx.request.body)
  const { userId, projectId } = ctx.state

  await sql.begin(async (sql) => {
    const evaluationToInsert = {
      name,
      ownerId: userId,
      projectId,
      models,
      checks,
    }

    const [insertedEvaluation] =
      await sql`insert into evaluation ${sql(evaluationToInsert)} returning *`

    for (const prompt of prompts) {
      const promptToInsert = {
        evaluationId: insertedEvaluation.id,
        content: prompt.content,
        extra: prompt.extra,
      }
      const [insertedPrompt] =
        await sql`insert into prompt ${sql(promptToInsert)} returning *`

      if (prompt.variations) {
        for (const variation of prompt.variations) {
          const variationToInsert = {
            promptId: insertedPrompt.id,
            variables: variation.variables,
            context: variation.context,
            idealOutput: variation.idealOutput,
          }

          await sql`insert into prompt_variation ${sql(variationToInsert)}`
        }
      }
    }
  })
<<<<<<< HEAD

  ctx.status = 201
=======

  ctx.status = 201
})

evaluations.get("/:id", async (ctx: Context) => {
  const { id } = ctx.params

  const evaluationId = z.string().uuid().parse(id)

  const rows = await sql`
    select
      e.*,
      p.id as prompt_id,
      p.content,
      p.extra,
      pv.id as variation_id,
      pv.variables,
      pv.context,
      pv.ideal_output
    from
      evaluation e
      inner join prompt p on e.id = p.evaluation_id
      left join prompt_variation pv on pv.prompt_id = p.id
      where e.id = ${evaluationId}
    `

  if (!rows) {
    ctx.throw(404, "Evaluation not found")
    return
  }

  const evaluationData = {
    ...rows[0],
    prompts: [],
    promptVariations: [],
  }

  // TODO: use .groupBy instead
  for (const row of rows) {
    if (!evaluationData.prompts.find((p) => p.id === row.promptId)) {
      evaluationData.prompts.push({
        id: row.promptId,
        content: row.content,
        extra: row.extra,
        variations: [],
      })
    }

    if (row.variationId) {
      evaluationData.prompts
        .find((p) => p.id === row.variationId)
        .variations.push({
          id: row.variation_id,
          variables: row.variables,
          context: row.context,
          ideal_output: row.ideal_output,
        })
    }
  }

  ctx.body = evaluationData
>>>>>>> 5d6af21e
})

const testEval = {
  models: ["gpt-3.5-turbo", "gpt-4-turbo-preview"],
  checks: [
    "OR",
    {
      id: "duration",
      params: {
        operator: "gt",
        duration: 30000,
      },
    },
  ],
  prompts: [
    {
      content: [{ role: "user", content: "{{question}}" }],
      extra: { temperature: 1 },
      variations: [
        {
          variables: {
            question: "What is your name?",
          },
          gold: "My name is SuperChatbot.",
          context: "You are a chatbot called SuperChatbot.",
        },
      ],
    },
  ],
}

async function runEval(
  model: string,
  prompt: any,
  extra: any,
  variation: any,
  checks: FilterLogic,
) {
  try {
    console.log(`=============================`)
    console.log(`Running eval for ${model} with prompt ${prompt}`)
    const { variables, idealOutput, context } = variation

    // run AI query
    const createdAt = new Date()
    const input = compileChatMessages(prompt, variables)
    const res = await runAImodel(input, extra, undefined, model)
    const endedAt = new Date()

    // Create virtual run to be able to run checks
    const output = res.choices[0].message
    const promptTokens = res.usage.prompt_tokens
    const completionTokens = res.usage.completion_tokens
    const duration = endedAt.getTime() - createdAt.getTime()

    const virtualRun = {
      type: "llm",
      input,
      output,
      status: "success",
      extra,
      name: model,
      duration,
      promptTokens,
      completionTokens,
      // Eval-only fields:
      idealOutput,
      context,
    }

    virtualRun.cost = calcRunCost(virtualRun)

    console.log(` virtualRun: `, JSON.stringify(virtualRun, null, 2))

    // run checks with context and gold
    const { passed, results } = await runChecksOnRun(virtualRun, checks)

    console.log(passed, results)

    // insert into eval_result
    // await sql`
    //   insert into eval_result ${sql({
    //     model,
    //     prompt,
    //     extra,
    //     variables,
    //     gold,
    //     context,
    //     output
    //   })}
  } catch (error) {
    console.error(error)
  }
}

evaluations.post("/run", async (ctx) => {
  const { prompts, models, checks } = testEval

  // for each variation of each prompt and each model, run the eval
  for (const prompt of prompts) {
    for (const model of models) {
      for (const variation of prompt.variations) {
        await runEval(model, prompt.content, prompt.extra, variation, checks)
      }
    }
  }

  ctx.body = {}
})

export default evaluations<|MERGE_RESOLUTION|>--- conflicted
+++ resolved
@@ -69,10 +69,6 @@
       }
     }
   })
-<<<<<<< HEAD
-
-  ctx.status = 201
-=======
 
   ctx.status = 201
 })
@@ -134,7 +130,6 @@
   }
 
   ctx.body = evaluationData
->>>>>>> 5d6af21e
 })
 
 const testEval = {
