--- conflicted
+++ resolved
@@ -4,13 +4,8 @@
 import { deserializeLogic } from "shared";
 import { z } from "zod";
 
-<<<<<<< HEAD
 export function buildFiltersQuery(checks: string) {
-  const deserializedChecks = deserializeLogic(checks)
-=======
-function buildFiltersQuery(checks: string) {
   const deserializedChecks = deserializeLogic(checks);
->>>>>>> 9bf4de82
   return deserializedChecks?.length && deserializedChecks.length > 1
     ? convertChecksToSQL(deserializedChecks)
     : sql`1 = 1`;
