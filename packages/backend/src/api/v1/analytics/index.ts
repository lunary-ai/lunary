<<<<<<< HEAD
import { checkAccess } from "@/src/utils/authorization"
import { convertChecksToSQL } from "@/src/utils/checks"
import sql from "@/src/utils/db"
import Context from "@/src/utils/koa"
import Router from "koa-router"
import { deserializeLogic } from "shared"
import { z } from "zod"
import { buildFiltersQuery, parseQuery } from "./utils"
=======
import { checkAccess } from "@/src/utils/authorization";
import { convertChecksToSQL } from "@/src/utils/checks";
import sql from "@/src/utils/db";
import Context from "@/src/utils/koa";
import Router from "koa-router";
import { deserializeLogic } from "shared";
import { z } from "zod";
import { parseQuery } from "./utils";
>>>>>>> 9bf4de82

const analytics = new Router({
  prefix: "/analytics",
});

// TODO: access middleware

analytics.get(
  "/tokens",
  checkAccess("analytics", "read"),
  async (ctx: Context) => {
    const { projectId } = ctx.state;
    const { datesQuery, filteredRunsQuery, granularity } = parseQuery(
      projectId,
      ctx.query,
    );

    if (granularity === "weekly") {
      const res = await sql`
        with dates as (
          ${datesQuery}
        ),
        filtered_runs as (
          ${filteredRunsQuery}
        ),
        weekly_sums as (
          select
            d.date,
            coalesce(sum(r.prompt_tokens + r.completion_tokens)::int, 0) as tokens,
            r.name
          from
            dates d
          left join
            filtered_runs r on r.local_created_at >= d.date and r.local_created_at < d.date + interval '7 days'
          group by
            d.date,
            r.name
        )
        select
          date, 
          tokens, 
          name
        from
          weekly_sums
        order by
          date;
      `;
      ctx.body = { data: res };
      return;
    } else {
      const res = await sql`
        with dates as (
          ${datesQuery}
        ),
        filtered_runs as (
          ${filteredRunsQuery}
        )
        select
          d.date,
          coalesce(sum(r.prompt_tokens + r.completion_tokens)::int, 0) as tokens,
          r.name
        from
          dates d
          left join filtered_runs r on d.date = r.local_created_at
        group by 
          d.date,
          r.name
        order by d.date;
    `;

      ctx.body = { data: res };
      return;
    }
  },
);

analytics.get(
  "/costs",
  checkAccess("analytics", "read"),
  async (ctx: Context) => {
    const { projectId } = ctx.state;
    const { datesQuery, filteredRunsQuery, granularity } = parseQuery(
      projectId,
      ctx.query,
    );

    if (granularity === "weekly") {
      const res = await sql`
        with dates as (
          ${datesQuery}
        ),
        filtered_runs as (
          ${filteredRunsQuery}
        ),
        weekly_costs as (
          select
            d.date,
            coalesce(sum(r.cost)::float, 0) as costs,
            r.name
          from
            dates d
          left join
            filtered_runs r on r.local_created_at >= d.date and r.local_created_at < d.date + interval '7 days'
          group by
            d.date,
            r.name
        )
        select
          date, 
          costs, 
          name
        from
          weekly_costs 
        order by
          date;
      `;
      ctx.body = { data: res };
      return;
    } else {
      const res = await sql`
        with dates as (
          ${datesQuery}
        ),
        filtered_runs as (
          ${filteredRunsQuery}
        )
        select
          d.date,
          coalesce(sum(r.cost)::float, 0) as costs,
          r.name
        from
          dates d
          left join filtered_runs r on d.date = r.local_created_at
        group by 
          d.date,
          r.name
        order by d.date;
    `;

      ctx.body = { data: res };
      return;
    }
  },
);

analytics.get(
  "/errors",
  checkAccess("analytics", "read"),
  async (ctx: Context) => {
    const { projectId } = ctx.state;
    const { datesQuery, filteredRunsQuery, granularity } = parseQuery(
      projectId,
      ctx.query,
    );

    if (granularity === "weekly") {
      const res = await sql`
        with dates as (
          ${datesQuery}
        ),
        filtered_runs as (
          ${filteredRunsQuery}
        ),
        weekly_errors as (
          select
            d.date,
            coalesce(count(r.*)::int, 0) as errors
          from
            dates d
          left join
            filtered_runs r on r.local_created_at >= d.date and r.local_created_at < d.date + interval '7 days'
            and r.error is not null
          group by
            d.date
          having 
            coalesce(count(r.*)::int, 0) != 0
        )
        select
          date, 
          errors
        from
          weekly_errors
        order by
          date;
      `;
      ctx.body = { data: res };
      return;
    } else {
      const res = await sql`
        with dates as (
          ${datesQuery}
        ),
        filtered_runs as (
          ${filteredRunsQuery}
          and error is not null
        )
        select
          d.date,
          coalesce(count(r.*)::int, 0) as errors
        from
          dates d
          left join filtered_runs r on d.date = r.local_created_at
        group by 
          d.date
        order by d.date;
    `;

      ctx.body = { data: res };
      return;
    }
  },
);

analytics.get(
  "/users/new",
  checkAccess("analytics", "read"),
  async (ctx: Context) => {
    const { projectId } = ctx.state;
    const { datesQuery, granularity, timeZone } = parseQuery(
      projectId,
      ctx.query,
    );

    const localCreatedAtMap = {
      hourly: sql`date_trunc('hour', eu.created_at at time zone ${timeZone})::timestamp as local_created_at`,
      daily: sql`date_trunc('day', eu.created_at at time zone ${timeZone})::timestamp as local_created_at`,
      weekly: sql`date_trunc('day', eu.created_at at time zone ${timeZone})::timestamp as local_created_at`,
    };

    const localCreatedAt = localCreatedAtMap[granularity];

    if (granularity === "weekly") {
      const res = await sql`
        with dates as (
          ${datesQuery}
        ),
        external_users as (
          select
            *,
            ${localCreatedAt}
         from
           external_user eu
         where
           eu.project_id = ${projectId} 
        ),
        weekly_new_users as (
          select
            d.date,
            coalesce(count(eu.*)::int, 0) as users
          from
            dates d
            left join external_users eu on eu.local_created_at >= d.date and eu.local_created_at < d.date + interval '7 days'
          group by
            d.date
          having 
            coalesce(count(eu.*)::int, 0) != 0
        )
        select 
          date,
          users
        from
          weekly_new_users 
        order by
          date

      `;
      ctx.body = { data: res };
      return;
    } else {
      const res = await sql`
        with dates as (
          ${datesQuery}
        ),
        external_users as (
          select
            *,
            ${localCreatedAt}
         from
           external_user eu
         where
           eu.project_id = ${projectId}
        )
        select
          d.date,
          coalesce(count(eu.*), 0)::int as users
        from
          dates d
          left join external_users eu on d.date = eu.local_created_at
        group by
          d.date
        order by
          d.date;
      `;
      ctx.body = { data: res };
      return;
    }
  },
);

analytics.get(
  "/users/active",
  checkAccess("analytics", "read"),
  async (ctx: Context) => {
    const { projectId } = ctx.state;
    const {
      datesQuery,
      filteredRunsQuery,
      granularity,
      timeZone,
      localCreatedAt,
      startDate,
      endDate,
    } = parseQuery(projectId, ctx.query);

    const distinctMap = {
      hourly: sql`distinct on (r.external_user_id, date_trunc('hour', r.created_at at time zone ${timeZone})::timestamp)`,
      daily: sql`distinct on (r.external_user_id, date_trunc('day', r.created_at at time zone ${timeZone})::timestamp)`,
      weekly: sql`distinct on (r.external_user_id, date_trunc('day', r.created_at at time zone ${timeZone})::timestamp)`,
    };
    const distinct = distinctMap[granularity];

    const [{ stat }] = await sql`
      select
        count(distinct r.external_user_id)::int as stat 
      from
        run r
      where
        r.project_id = ${projectId} 
        and r.external_user_id is not null
        and created_at >= ${startDate} at time zone ${timeZone} 
        and created_at <= ${endDate} at time zone ${timeZone} 
    `;

    if (granularity === "weekly") {
      const data = await sql`
        with dates as (
          ${datesQuery}
        ),
        filtered_runs as (
          select 
            ${distinct}
            *,
            ${localCreatedAt}
          from
            run r
          where
            r.project_id = ${projectId}          
            and r.external_user_id is not null
        ),
        weekly_active_users as (
          select
           d.date,
          coalesce(count(r.external_user_id)::int, 0) as users
          from
            dates d
          left join
            filtered_runs r on r.local_created_at >= d.date and r.local_created_at < d.date + interval '7 days'
          group by 
            d.date
          order by 
            d.date
        )
        select
          date, 
          users
        from
          weekly_active_users
        order by
          date;
      `;
      ctx.body = { data, stat: stat || 0 };
      return;
    } else {
      const data = await sql`
        with dates as (
          ${datesQuery}
        ),
        filtered_runs as (
          select 
            ${distinct}
            *,
            ${localCreatedAt}
          from
            run r
          where
            r.project_id = ${projectId}          
            and r.external_user_id is not null
        )
        select
          d.date,
          coalesce(count(r.external_user_id)::int, 0) as users
        from
          dates d
          left join filtered_runs r on d.date = r.local_created_at
        group by 
          d.date
        order by d.date;
    `;

      ctx.body = { data, stat: stat || 0 };
      return;
    }
  },
);

analytics.get(
  "/users/average-cost",
  checkAccess("analytics", "read"),
  async (ctx: Context) => {
    const { projectId } = ctx.state;
    const {
      datesQuery,
      filteredRunsQuery,
      granularity,
      timeZone,
      localCreatedAt,
      startDate,
      endDate,
    } = parseQuery(projectId, ctx.query);

    const [{ stat }] = await sql`
      with total_costs as (
        select
          external_user_id,
          sum(cost) as total_cost
        from
          run
        where
          project_id = ${projectId} 
          and created_at >= ${startDate} at time zone ${timeZone} 
          and created_at <= ${endDate} at time zone ${timeZone} 
          and cost is not null
          and external_user_id is not null
        group by
          external_user_id
      )
      select
        avg(total_cost) as stat 
      from
        total_costs;
    `;

    if (granularity === "weekly") {
      const data = await sql`
        with dates as (
          ${datesQuery}
        ),
        user_costs as (
          select 
            r.external_user_id,
            ${localCreatedAt}, 
            coalesce(sum(r.cost)::float, 0)  as total_cost
          from
            run r
          where
            r.project_id = ${projectId}          
            and r.external_user_id is not null
          group by 
            r.external_user_id,
            local_created_at
        ),
        weekly_user_cost as (
          select
            d.date,
            coalesce(avg(r.total_cost)::float, 0) as cost
          from
            dates d
          left join
            user_costs r on r.local_created_at >= d.date and r.local_created_at < d.date + interval '7 days'
          group by
          d.date
        having 
          coalesce(avg(r.total_cost)::float, 0) != 0
        order by
          d.date
        )
        select
          date, 
          cost
        from
          weekly_user_cost
        order by
          date;
      `;
      ctx.body = { data, stat: stat || 0 };
      return;
    } else {
      const data = await sql`
        with dates as (
          ${datesQuery}
        ),
        user_costs as (
          select 
            r.external_user_id,
            ${localCreatedAt}, 
            coalesce(sum(r.cost)::float, 0)  as total_cost
          from
            run r
          where
            r.project_id = ${projectId}          
            and r.external_user_id is not null
          group by 
            r.external_user_id,
            local_created_at
        )
        select
          d.date,
          coalesce(avg(r.total_cost)::float, 0) as cost
        from
          dates d
          left join user_costs r on d.date = r.local_created_at
        group by
          d.date
        having 
          coalesce(avg(r.total_cost)::float, 0) != 0
        order by
          d.date;
      `;

      ctx.body = { data, stat };
      return;
    }
  },
);

analytics.get(
  "/run-types",
  checkAccess("analytics", "read"),
  async (ctx: Context) => {
    const { projectId } = ctx.state;
    const { datesQuery, filteredRunsQuery, granularity } = parseQuery(
      projectId,
      ctx.query,
    );

    if (granularity === "weekly") {
      const res = await sql`
        with dates as (
          ${datesQuery}
        ),
        filtered_runs as (
          ${filteredRunsQuery}
        ),
        weekly_sums as (
           select
            d.date,
            coalesce(count(r.type)::int, 0) as runs,
            r.type
          from
            dates d
          left join
            filtered_runs r on r.local_created_at >= d.date and r.local_created_at < d.date + interval '7 days'
          group by 
            d.date,
            r.type
          order by d.date
        )
        select
          date, 
          runs, 
          type
        from
          weekly_sums
        order by
          date;
      `;
      ctx.body = { data: res };
      return;
    } else {
      const res = await sql`
        with dates as (
          ${datesQuery}
        ),
        filtered_runs as (
          ${filteredRunsQuery}
        )
        select
          d.date,
          coalesce(count(r.type)::int, 0) as runs,
          r.type
        from
          dates d
          left join filtered_runs r on d.date = r.local_created_at
        group by 
          d.date,
          r.type
        order by d.date;
    `;

      ctx.body = { data: res };
      return;
    }
  },
);

analytics.get(
  "/latency",
  checkAccess("analytics", "read"),
  async (ctx: Context) => {
    const { projectId } = ctx.state;
    const {
      datesQuery,
      filteredRunsQuery,
      granularity,
      startDate,
      endDate,
      timeZone,
    } = parseQuery(projectId, ctx.query);

    const [{ stat }] = await sql`
      select
        avg(extract(epoch from r.duration))::float as stat
      from
        run r
      where
        r.project_id = ${projectId} 
        and type = 'llm'
        and created_at >= ${startDate} at time zone ${timeZone} 
        and created_at <= ${endDate} at time zone ${timeZone} 
    `;

    if (granularity === "weekly") {
      const data = await sql`
        with dates as (
          ${datesQuery}
        ),
        filtered_runs as (
          ${filteredRunsQuery}
        ),
        weekly_avg as (
          select
            d.date,
            coalesce(avg(extract(epoch from r.duration))::float, 0) as avg_duration
          from
            dates d
            left join filtered_runs r on r.local_created_at >= d.date and r.local_created_at < d.date + interval '7 days'
          group by 
            d.date, r.local_created_at
          having 
            coalesce(avg(extract(epoch from r.duration))::float, 0) != 0
          order by d.date
        )
        select
          date, 
          avg_duration
        from
          weekly_avg
        order by
          date;
      `;
      ctx.body = { data, stat: stat || 0 };
      return;
    } else {
      const data = await sql`
        with dates as (
          ${datesQuery}
        ),
        filtered_runs as (
          ${filteredRunsQuery}
        )
        select
          d.date,
          coalesce(avg(extract(epoch from r.duration))::float, 0) as avg_duration
        from
          dates d
          left join filtered_runs r on d.date = r.local_created_at
        group by 
          d.date
        having 
          coalesce(avg(extract(epoch from r.duration))::float, 0) != 0
        order by d.date;
    `;

      ctx.body = { data, stat: stat || 0 };
      return;
    }
  },
);

analytics.get(
  "/feedback-ratio",
  checkAccess("analytics", "read"),
  async (ctx: Context) => {
    const { projectId } = ctx.state;
    const { datesQuery, filteredRunsQuery, granularity } = parseQuery(
      projectId,
      ctx.query,
    );

    if (granularity === "weekly") {
      const res = await sql`
        with dates as (
          ${datesQuery}
        ),
        filtered_runs as (
          ${filteredRunsQuery}
        ),
      feedback_data as (
        select
          r.local_created_at,
          case when r.feedback->>'thumb' = 'up' then 1 else 0 end as thumbs_up,
          case when r.feedback->>'thumb' = 'down' then 1 else 0 end as thumbs_down
        from
          filtered_runs r
        where 
          r.feedback is not null
      ),
      weekly_avg as (
        select
          d.date,
          case when fd.local_created_at is not null then fd.local_created_at else d.date end as local_created_at,
          coalesce(sum(fd.thumbs_up), 0) as total_thumbs_up,
          coalesce(sum(fd.thumbs_down), 0) as total_thumbs_down,
          case 
            when coalesce(sum(fd.thumbs_up) + sum(fd.thumbs_down), 0) = 0 then null 
            else ((sum(fd.thumbs_up)::float - sum(fd.thumbs_down)::float) / (sum(fd.thumbs_up)::float + sum(fd.thumbs_down)::float)) 
          end as ratio
        from
          dates d
          left join feedback_data fd on fd.local_created_at >= d.date and fd.local_created_at < d.date + interval '7 days'
        group by 
          d.date,
          case when fd.local_created_at is not null then fd.local_created_at else d.date end
        having 
          coalesce(sum(fd.thumbs_up) + sum(fd.thumbs_down), 0) != 0
        order by d.date
      )
      select
        date, 
        ratio
      from
        weekly_avg
      order by
        date;
      `;
      ctx.body = { data: res };
      return;
    } else {
      const res = await sql`
        with dates as (
          ${datesQuery}
        ),
        filtered_runs as (
          ${filteredRunsQuery}
        ),
        feedback_data as (
          select
            r.local_created_at as date,
            case when r.feedback->>'thumb' = 'up' then 1 else 0 end as thumbs_up,
            case when r.feedback->>'thumb' = 'down' then 1 else 0 end as thumbs_down
          from
            filtered_runs r
          where 
            feedback is not null
        )
        select 
          d.date,
          coalesce(sum(fd.thumbs_up), 0)::int as total_thumbs_up,
          coalesce(sum(fd.thumbs_down), 0)::int as total_thumbs_down,
          case 
            when coalesce(sum(fd.thumbs_up) + sum(fd.thumbs_down), 0) = 0 then null 
            else ((sum(fd.thumbs_up)::float - sum(fd.thumbs_down)::float) / (sum(fd.thumbs_up)::float + sum(fd.thumbs_down)::float)) end as ratio
        from 
          dates d
          left join feedback_data fd on d.date = fd.date
        group by 
          d.date
        order by
          d.date;
        `;
      ctx.body = { data: res };
      return;
    }
  },
);

analytics.get(
  "/top/models",
  checkAccess("analytics", "read"),
  async (ctx: Context) => {
    const querySchema = z.object({
      startDate: z.string().datetime().optional(),
      endDate: z.string().datetime().optional(),
      timeZone: z.string().optional(),
      userId: z.string().optional(),
      name: z.string().optional(),
<<<<<<< HEAD
      checks: z.string().optional(),
    })
    const { projectId } = ctx.state
    const { startDate, endDate, timeZone, userId, name, checks } = querySchema.parse(
      ctx.request.query,
    )
    const filtersQuery = buildFiltersQuery(checks || "")
=======
    });
    const { projectId } = ctx.state;
    const { startDate, endDate, timeZone, userId, name } = querySchema.parse(
      ctx.request.query,
    );
>>>>>>> 9bf4de82

    let dateFilter = sql``;
    if (startDate && endDate && timeZone) {
      dateFilter = sql`
<<<<<<< HEAD
        and date_trunc('day', r.created_at at time zone ${timeZone})::timestamp  >= ${startDate}
        and date_trunc('day', r.created_at at time zone ${timeZone})::timestamp  <= ${endDate}
      `
=======
        and date_trunc('day', created_at at time zone ${timeZone})::timestamp  >= ${startDate}
        and date_trunc('day', created_at at time zone ${timeZone})::timestamp  <= ${endDate}
      `;
>>>>>>> 9bf4de82
    }

    let userFilter = sql``;
    if (userId) {
<<<<<<< HEAD
      userFilter = sql`and r.external_user_id = ${userId}`
=======
      userFilter = sql`and external_user_id = ${userId}`;
>>>>>>> 9bf4de82
    }

    let nameFilter = sql``;
    if (name) {
<<<<<<< HEAD
      nameFilter = sql`and r.name = ${name}`
=======
      nameFilter = sql`and name = ${name}`;
>>>>>>> 9bf4de82
    }

    const topModels = await sql`
      select
        name,
        coalesce(sum(prompt_tokens), 0)::int as prompt_tokens,
        coalesce(sum(completion_tokens), 0)::int as completion_tokens,
        coalesce(sum(prompt_tokens + completion_tokens), 0)::int as total_tokens,
        coalesce(sum(cost), 0)::float as cost
      from
        run r
      where
        ${filtersQuery}
        and r.project_id = ${projectId} 
        and r.type = 'llm'
        and r.name is not null
        ${dateFilter}
        ${userFilter}
        ${nameFilter}
      group by
        r.name
      order by
        total_tokens desc,
        cost desc
      limit 5
    `;

    ctx.body = topModels;
  },
);

analytics.get(
  "/top/templates",
  checkAccess("analytics", "read"),
  async (ctx: Context) => {
    const querySchema = z.object({
      startDate: z.string().datetime(),
      endDate: z.string().datetime(),
      timeZone: z.string(),
<<<<<<< HEAD
      checks: z.string().optional(),
    })
    const { projectId } = ctx.state
    const { startDate, endDate, timeZone, checks } = querySchema.parse(
      ctx.request.query,
    )
    const filtersQuery = buildFiltersQuery(checks || "")
=======
    });
    const { projectId } = ctx.state;
    const { startDate, endDate, timeZone } = querySchema.parse(
      ctx.request.query,
    );
>>>>>>> 9bf4de82

    const topTemplates = await sql`
      select
        t.slug, 
        count(*)::int as usage_count, 
        coalesce(sum(prompt_tokens), 0)::int as prompt_tokens,
        coalesce(sum(completion_tokens), 0)::int as completion_tokens,
        coalesce(sum(prompt_tokens + completion_tokens), 0)::int as total_tokens,
        coalesce(sum(cost), 0)::float as cost
      from
        run r
        left join template_version tv on r.template_version_id = tv.id
        left join template t on tv.template_id = t.id
      where
        ${filtersQuery}
        and r.project_id = ${projectId}
        and r.template_version_id is not null
        and date_trunc('day', r.created_at at time zone ${timeZone})::timestamp  >= ${startDate}
        and date_trunc('day', r.created_at at time zone ${timeZone})::timestamp  <= ${endDate}
      group by
        t.id 
      order by
        usage_count desc
      limit 5
    
    `;

    ctx.body = topTemplates;
  },
);

export default analytics;<|MERGE_RESOLUTION|>--- conflicted
+++ resolved
@@ -1,22 +1,9 @@
-<<<<<<< HEAD
-import { checkAccess } from "@/src/utils/authorization"
-import { convertChecksToSQL } from "@/src/utils/checks"
-import sql from "@/src/utils/db"
-import Context from "@/src/utils/koa"
-import Router from "koa-router"
-import { deserializeLogic } from "shared"
-import { z } from "zod"
-import { buildFiltersQuery, parseQuery } from "./utils"
-=======
 import { checkAccess } from "@/src/utils/authorization";
-import { convertChecksToSQL } from "@/src/utils/checks";
 import sql from "@/src/utils/db";
 import Context from "@/src/utils/koa";
 import Router from "koa-router";
-import { deserializeLogic } from "shared";
 import { z } from "zod";
-import { parseQuery } from "./utils";
->>>>>>> 9bf4de82
+import { buildFiltersQuery, parseQuery } from "./utils";
 
 const analytics = new Router({
   prefix: "/analytics",
@@ -803,52 +790,29 @@
       timeZone: z.string().optional(),
       userId: z.string().optional(),
       name: z.string().optional(),
-<<<<<<< HEAD
       checks: z.string().optional(),
-    })
-    const { projectId } = ctx.state
-    const { startDate, endDate, timeZone, userId, name, checks } = querySchema.parse(
-      ctx.request.query,
-    )
-    const filtersQuery = buildFiltersQuery(checks || "")
-=======
     });
     const { projectId } = ctx.state;
-    const { startDate, endDate, timeZone, userId, name } = querySchema.parse(
-      ctx.request.query,
-    );
->>>>>>> 9bf4de82
+    const { startDate, endDate, timeZone, userId, name, checks } =
+      querySchema.parse(ctx.request.query);
+    const filtersQuery = buildFiltersQuery(checks || "");
 
     let dateFilter = sql``;
     if (startDate && endDate && timeZone) {
       dateFilter = sql`
-<<<<<<< HEAD
         and date_trunc('day', r.created_at at time zone ${timeZone})::timestamp  >= ${startDate}
         and date_trunc('day', r.created_at at time zone ${timeZone})::timestamp  <= ${endDate}
-      `
-=======
-        and date_trunc('day', created_at at time zone ${timeZone})::timestamp  >= ${startDate}
-        and date_trunc('day', created_at at time zone ${timeZone})::timestamp  <= ${endDate}
-      `;
->>>>>>> 9bf4de82
+      `;
     }
 
     let userFilter = sql``;
     if (userId) {
-<<<<<<< HEAD
-      userFilter = sql`and r.external_user_id = ${userId}`
-=======
-      userFilter = sql`and external_user_id = ${userId}`;
->>>>>>> 9bf4de82
+      userFilter = sql`and r.external_user_id = ${userId}`;
     }
 
     let nameFilter = sql``;
     if (name) {
-<<<<<<< HEAD
-      nameFilter = sql`and r.name = ${name}`
-=======
-      nameFilter = sql`and name = ${name}`;
->>>>>>> 9bf4de82
+      nameFilter = sql`and r.name = ${name}`;
     }
 
     const topModels = await sql`
@@ -888,21 +852,13 @@
       startDate: z.string().datetime(),
       endDate: z.string().datetime(),
       timeZone: z.string(),
-<<<<<<< HEAD
       checks: z.string().optional(),
-    })
-    const { projectId } = ctx.state
+    });
+    const { projectId } = ctx.state;
     const { startDate, endDate, timeZone, checks } = querySchema.parse(
       ctx.request.query,
-    )
-    const filtersQuery = buildFiltersQuery(checks || "")
-=======
-    });
-    const { projectId } = ctx.state;
-    const { startDate, endDate, timeZone } = querySchema.parse(
-      ctx.request.query,
     );
->>>>>>> 9bf4de82
+    const filtersQuery = buildFiltersQuery(checks || "");
 
     const topTemplates = await sql`
       select
