import { checkAccess } from "@/src/utils/authorization"
import sql from "@/src/utils/db"
import { clearUndefined } from "@/src/utils/ingest"
import Context from "@/src/utils/koa"
import Router from "koa-router"
import { CheckLogic } from "shared"

const checklists = new Router({
  prefix: "/checklists",
})

checklists.get("/", checkAccess("checkLists", "list"), async (ctx: Context) => {
  const { projectId } = ctx.state
  // TODO: full zod
  const { type } = ctx.query as { type: string }

  const rows = await sql`select * from checklist 
        where project_id = ${projectId} 
        and type = ${type} 
        order by updated_at desc`
  ctx.body = rows
})

checklists.get(
  "/:id",
  checkAccess("checkLists", "read"),
  async (ctx: Context) => {
    const { projectId } = ctx.state
    const { id } = ctx.params

    const [check] = await sql`select * from checklist 
        where project_id = ${projectId} 
        and id = ${id}`
    ctx.body = check
  },
)

<<<<<<< HEAD
checklists.post(
  "/",
  checkAccess("checkLists", "create"),
  async (ctx: Context) => {
    const { projectId, userId } = ctx.state
    const { slug, type, data } = ctx.request.body as {
      slug: string
      type: string
      data: FilterLogic
    }
=======
checklists.post("/", async (ctx: Context) => {
  const { projectId, userId } = ctx.state
  const { slug, type, data } = ctx.request.body as {
    slug: string
    type: string
    data: CheckLogic
  }
>>>>>>> 6be95b3a

    const [insertedCheck] = await sql`
    insert into checklist ${sql({
      slug,
      ownerId: userId,
      projectId,
      type,
      data,
    })}
    returning *
  `
    ctx.body = insertedCheck
  },
)

<<<<<<< HEAD
checklists.patch(
  "/:id",
  checkAccess("checkLists", "read"),
  async (ctx: Context) => {
    const { projectId } = ctx.state
    const { id } = ctx.params
    const { slug, data } = ctx.request.body as {
      slug: string
      data: FilterLogic
    }
=======
checklists.patch("/:id", async (ctx: Context) => {
  const { projectId } = ctx.state
  const { id } = ctx.params
  const { slug, data } = ctx.request.body as {
    slug: string
    data: CheckLogic
  }
>>>>>>> 6be95b3a

    const [updatedCheck] = await sql`
    update checklist
    set ${sql(clearUndefined({ slug, data, updatedAt: new Date() }))}
    where project_id = ${projectId}
    and id = ${id}
    returning *
  `
    ctx.body = updatedCheck
  },
)

checklists.delete(
  "/:id",
  checkAccess("checkLists", "delete"),
  async (ctx: Context) => {
    const { projectId } = ctx.state
    const { id } = ctx.params

    await sql`
    delete from checklist
    where project_id = ${projectId}
    and id = ${id}
    returning *
  `

    ctx.status = 200
  },
)

export default checklists<|MERGE_RESOLUTION|>--- conflicted
+++ resolved
@@ -35,18 +35,6 @@
   },
 )
 
-<<<<<<< HEAD
-checklists.post(
-  "/",
-  checkAccess("checkLists", "create"),
-  async (ctx: Context) => {
-    const { projectId, userId } = ctx.state
-    const { slug, type, data } = ctx.request.body as {
-      slug: string
-      type: string
-      data: FilterLogic
-    }
-=======
 checklists.post("/", async (ctx: Context) => {
   const { projectId, userId } = ctx.state
   const { slug, type, data } = ctx.request.body as {
@@ -54,9 +42,8 @@
     type: string
     data: CheckLogic
   }
->>>>>>> 6be95b3a
 
-    const [insertedCheck] = await sql`
+  const [insertedCheck] = await sql`
     insert into checklist ${sql({
       slug,
       ownerId: userId,
@@ -66,22 +53,9 @@
     })}
     returning *
   `
-    ctx.body = insertedCheck
-  },
-)
+  ctx.body = insertedCheck
+})
 
-<<<<<<< HEAD
-checklists.patch(
-  "/:id",
-  checkAccess("checkLists", "read"),
-  async (ctx: Context) => {
-    const { projectId } = ctx.state
-    const { id } = ctx.params
-    const { slug, data } = ctx.request.body as {
-      slug: string
-      data: FilterLogic
-    }
-=======
 checklists.patch("/:id", async (ctx: Context) => {
   const { projectId } = ctx.state
   const { id } = ctx.params
@@ -89,18 +63,16 @@
     slug: string
     data: CheckLogic
   }
->>>>>>> 6be95b3a
 
-    const [updatedCheck] = await sql`
+  const [updatedCheck] = await sql`
     update checklist
     set ${sql(clearUndefined({ slug, data, updatedAt: new Date() }))}
     where project_id = ${projectId}
     and id = ${id}
     returning *
   `
-    ctx.body = updatedCheck
-  },
-)
+  ctx.body = updatedCheck
+})
 
 checklists.delete(
   "/:id",
