import sql from "@/src/utils/db";
import { Context } from "koa";
import Router from "koa-router";

import { checkAccess } from "@/src/utils/authorization";
import { convertChecksToSQL } from "@/src/utils/checks";
import { jsonrepair } from "jsonrepair";
import { Feedback, Score, deserializeLogic } from "shared";
import { z } from "zod";
import { fileExport } from "./export";
import ingest from "./ingest";

import crypto from "crypto";

const EXPORTERS = new Map();

import crypto from "crypto";

/**
 * @openapi
 * components:
 *   schemas:
 *     Run:
 *       type: object
 *       properties:
 *         id:
 *           type: string
 *         projectId:
 *           type: string
 *         isPublic:
 *           type: boolean
 *         feedback:
 *           $ref: '#/components/schemas/Feedback'
 *         parentFeedback:
 *           $ref: '#/components/schemas/Feedback'
 *         type:
 *           type: string
 *         name:
 *           type: string
 *         createdAt:
 *           type: string
 *           format: date-time
 *         endedAt:
 *           type: string
 *           format: date-time
 *         duration:
 *           type: number
 *         templateVersionId:
 *           type: string
 *         templateSlug:
 *           type: string
 *         cost:
 *           type: number
 *         tokens:
 *           type: object
 *           properties:
 *             completion:
 *               type: number
 *             prompt:
 *               type: number
 *             total:
 *               type: number
 *         tags:
 *           type: array
 *           items:
 *             type: string
 *         input:
 *           type: object
 *         output:
 *           type: object
 *         error:
 *           type: object
 *         status:
 *           type: string
 *         siblingRunId:
 *           type: string
 *         params:
 *           type: object
 *         metadata:
 *           type: object
 *         user:
 *           type: object
 *           properties:
 *             id:
 *               type: string
 *             externalId:
 *               type: string
 *             createdAt:
 *               type: string
 *               format: date-time
 *             lastSeen:
 *               type: string
 *               format: date-time
 *             props:
 *               type: object
 *         traceId:
 *           type: string
 *
 *     Feedback:
 *       type: object
 *       properties:
 *         score:
 *           type: number
 *         flags:
 *           type: array
 *           items:
 *             type: string
 *         comment:
 *           type: string
 */

const runs = new Router({
  prefix: "/runs",
});

interface Query {
  type?: "llm" | "trace" | "thread";
  search?: string;
  models?: string[];
  tags?: string[];
  tokens?: string;
  exportFormat?: "csv" | "ojsonl" | "jsonl";
  minDuration?: string;
  maxDuration?: string;
  startTime?: string;
  endTime?: string;
  parentRunId?: string;
  limit?: string;
  page?: string;
  order?: string;
  sortField?: string;
  sortDirection?: string;
  token?: string;
}

function processInput(input: unknown) {
  if (
    input &&
    typeof input === "object" &&
    Object.keys(input).length === 1 &&
    input.hasOwnProperty("input")
  ) {
    return input.input;
  }

  return input;
}

function processOutput(output: unknown) {
  if (
    output &&
    typeof output === "object" &&
    Object.keys(output).length === 1 &&
    output.hasOwnProperty("output")
  ) {
    return output.output;
  }

  return output;
}

function processParams(params: any) {
  if (!params) return {};
  try {
    // handles tools received as string (eg. litellm)
    if (params.tools && typeof params.tools === "string") {
      params.tools = JSON.parse(jsonrepair(params.tools));
    }
  } catch (e) {
    console.error(e);
    console.error("Error parsing tools");
  }
  return params;
}

function formatRun(run: any) {
  const formattedRun = {
    id: run.id,
    projectId: run.projectId,
    isPublic: run.isPublic,
    feedback: run.feedback,
    parentFeedback: run.parentFeedback,

    type: run.type,
    name: run.name,
    createdAt: run.createdAt,
    endedAt: run.endedAt,
    duration: run.duration,
    templateVersionId: run.templateVersionId,
    templateSlug: run.templateSlug,
    cost: run.cost,
    tokens: {
      completion: run.completionTokens,
      prompt: run.promptTokens,
      total: run.completionTokens + run.promptTokens,
    },
    tags: run.tags,
    input: processInput(run.input),
    output: processOutput(run.output),
    error: run.error,
    status: run.status,
    siblingRunId: run.siblingRunId,
    params: processParams(run.params),
    metadata: run.metadata,
    user: run.externalUserId && {
      id: run.externalUserId,
      externalId: run.userExternalId,
      createdAt: run.userCreatedAt,
      lastSeen: run.userLastSeen,
      props: run.userProps,
    },
    traceId: run.rootParentRunId,
    scores: run.scores,
  };

  try {
    // TODO: put in process input function
    if (Array.isArray(formattedRun.input)) {
      for (const message of formattedRun.input) {
        if (message && typeof message === "object") {
          message.enrichments = [];
        }
      }
    } else if (formattedRun.input && typeof formattedRun.input === "object") {
      formattedRun.input.enrichments = [];
    }

    if (Array.isArray(formattedRun.output)) {
      for (const message of formattedRun.output) {
        if (message && typeof message === "object") {
          message.enrichments = [];
        }
      }
    } else if (formattedRun.output && typeof formattedRun.output === "object") {
      formattedRun.output.enrichments = [];
    }

    if (formattedRun.error && typeof formattedRun.error === "object") {
      formattedRun.error.enrichments = [];
    }

    for (const {
      result,
      evaluatorType,
      evaluatorId,
    } of run.evaluationResults) {
      if (!result?.input || !result?.output || !result?.error) {
        continue;
      }

      if (Array.isArray(formattedRun.input)) {
        for (let i = 0; i < formattedRun.input.length; i++) {
          const message = formattedRun.input[i];
          if (message && typeof message === "object") {
            message.enrichments.push({
              result: result.input[i],
              type: evaluatorType,
              id: evaluatorId,
            });
          }
        }
      } else if (formattedRun.input && typeof formattedRun.input === "object") {
        formattedRun.input.enrichments.push({
          result: result.input[0],
          type: evaluatorType,
          id: evaluatorId,
        });
      }

      if (Array.isArray(formattedRun.output)) {
        for (let i = 0; i < formattedRun.output.length; i++) {
          const message = formattedRun.output[i];
          if (typeof message === "object") {
            message.enrichments.push({
              result: result.output[i],
              type: evaluatorType,
              id: evaluatorId,
            });
          }
        }
      } else if (
        formattedRun.output &&
        typeof formattedRun.output === "object"
      ) {
        formattedRun.output.enrichments.push({
          result: result.output[0],
          type: evaluatorType,
          id: evaluatorId,
        });
      }

      if (formattedRun.error && typeof formattedRun.error === "object") {
        formattedRun.error.enrichments.push({
          result: result.error[0],
          type: evaluatorType,
          id: evaluatorId,
        });
      }
    }
    // TODO: put in an array nammed enrichment instead
    for (let evaluationResult of run.evaluationResults || []) {
      formattedRun[`enrichment-${evaluationResult.evaluatorId}`] =
        evaluationResult;
    }
  } catch (error) {
    console.error(error);
  }

  return formattedRun;
}

function getRunQuery({ ctx }: { ctx: Context }) {
  const { projectId } = ctx.state;

  const queryString = ctx.querystring;
  const deserializedChecks = deserializeLogic(queryString);

  const filtersQuery =
    deserializedChecks?.length && deserializedChecks.length > 1 // first is always ["AND"]
      ? convertChecksToSQL(deserializedChecks)
      : sql`r.type = 'llm'`; // default to type llm

  const {
    type,
    limit = "50",
    page = "0",
    parentRunId,
    sortField,
    sortDirection,
  } = ctx.query as Query;

  let parentRunCheck = sql``;
  if (parentRunId) {
    parentRunCheck = sql`and parent_run_id = ${parentRunId}`;
  }

  const sortMapping: { [index: string]: string } = {
    createdAt: "r.created_at",
    duration: "r.duration",
    tokens: "total_tokens",
    cost: "r.cost",
  };
  let orderByClause = `r.created_at desc nulls last`;
  if (sortField && sortField in sortMapping) {
    const direction = sortDirection === "desc" ? `desc` : `asc`;
    orderByClause = `${sortMapping[sortField]} ${direction} nulls last`;
  }

  const query = sql`
    with runs as (
      select distinct
        r.*,
        (r.prompt_tokens + r.completion_tokens) as total_tokens,
        eu.id as user_id,
        eu.external_id as user_external_id,
        eu.created_at as user_created_at,
        eu.last_seen as user_last_seen,
        eu.props as user_props,
        t.slug as template_slug,
        rpfc.feedback as parent_feedback
    from
        public.run r
        left join external_user eu on r.external_user_id = eu.id
        left join run_parent_feedback_cache rpfc on r.id = rpfc.id
        left join template_version tv on r.template_version_id = tv.id
        left join template t on tv.template_id = t.id
        left join evaluation_result_v2 er on r.id = er.run_id
        left join evaluator e on er.evaluator_id = e.id
    where
        r.project_id = ${projectId}
        ${parentRunCheck}
        and (${filtersQuery})
    order by
        ${sql.unsafe(orderByClause)}  
    limit ${type ? 10000 : Number(limit)}
    offset ${Number(page) * Number(limit)}
  ),
  evaluation_results as (
    select
        r.id,
        coalesce(array_agg(
            jsonb_build_object(
                'evaluatorName', e.name,
                'evaluatorSlug', e.slug,
                'evaluatorType', e.type,
                'evaluatorId', e.id,
                'result', er.result, 
                'createdAt', er.created_at,
                'updatedAt', er.updated_at
            )
        ) filter (where er.run_id is not null), '{}') as evaluation_results
    from runs r
    left join evaluation_result_v2 er on r.id = er.run_id
    left join evaluator e on er.evaluator_id = e.id
    group by r.id
  )
  select
    r.*,
    er.evaluation_results
  from
    runs r
    left join evaluation_results er on r.id = er.id
  `;

  return { query, projectId, parentRunCheck, filtersQuery, page, limit };
}

runs.use("/ingest", ingest.routes());

/**
 * @openapi
 * /v1/runs:
 *   get:
 *     summary: Get runs
 *     tags: [Runs]
 *     description: |
 *       The Runs API endpoint allows you to retrieve data about specific runs from your Lunary application.
 *
 *       The most common run types are 'llm', 'agent', 'chain', 'tool', 'thread' and 'chat'.
 *
 *       It supports various filters to narrow down the results according to your needs.
 *
 *       This endpoint supports GET requests and expects query parameters for filtering the results.
 *     parameters:
 *       - in: query
 *         name: type
 *         schema:
 *           type: string
 *           enum: [llm, trace, thread]
 *       - in: query
 *         name: search
 *         schema:
 *           type: string
 *       - in: query
 *         name: models
 *         schema:
 *           type: array
 *           items:
 *             type: string
 *       - in: query
 *         name: tags
 *         schema:
 *           type: array
 *           items:
 *             type: string
 *       - in: query
 *         name: tokens
 *         schema:
 *           type: string
 *       - in: query
 *         name: exportType
 *         schema:
 *           type: string
 *           enum: [csv, jsonl]
 *       - in: query
 *         name: minDuration
 *         schema:
 *           type: string
 *       - in: query
 *         name: maxDuration
 *         schema:
 *           type: string
 *       - in: query
 *         name: startTime
 *         schema:
 *           type: string
 *       - in: query
 *         name: endTime
 *         schema:
 *           type: string
 *       - in: query
 *         name: parentRunId
 *         schema:
 *           type: string
 *       - in: query
 *         name: limit
 *         schema:
 *           type: string
 *       - in: query
 *         name: page
 *         schema:
 *           type: string
 *       - in: query
 *         name: order
 *         schema:
 *           type: string
 *       - in: query
 *         name: sortField
 *         schema:
 *           type: string
 *       - in: query
 *         name: sortDirection
 *         schema:
 *           type: string
 *           enum: [asc, desc]
 *     responses:
 *       200:
 *         description: Successful response
 *         content:
 *           application/json:
 *             schema:
 *               type: object
 *               properties:
 *                 total:
 *                   type: number
 *                 page:
 *                   type: number
 *                 limit:
 *                   type: number
 *                 data:
 *                   type: array
 *                   items:
 *                     $ref: '#/components/schemas/Run'
 *         examples:
 *           application/json:
 *             value:
 *               total: 200
 *               page: 1
 *               limit: 10
 *               data:
 *                 - type: llm
 *                   name: gpt-4o
 *                   createdAt: "2024-01-01T12:00:00Z"
 *                   endedAt: "2024-01-01T12:00:03Z"
 *                   duration: 3
 *                   tokens:
 *                     completion: 100
 *                     prompt: 50
 *                     total: 150
 *                   feedback: null
 *                   status: success
 *                   tags: ["example"]
 *                   templateSlug: example-template
 *                   templateVersionId: 1234
 *                   input:
 *                     - role: user
 *                       content: Hello world!
 *                   output:
 *                     - role: assistant
 *                       content: Hello. How are you?
 *                   error: null
 *                   user:
 *                     id: "11111111"
 *                     externalId: user123
 *                     createdAt: "2021-12-01T12:00:00Z"
 *                     lastSeen: "2022-01-01T12:00:00Z"
 *                     props:
 *                       name: Jane Doe
 *                       email: user1@apple.com
 *                   cost: 0.05
 *                   params:
 *                     temperature: 0.5
 *                     maxTokens: 100
 *                     tools: []
 *                   metadata: null
 */
runs.get("/", async (ctx: Context) => {
<<<<<<< HEAD
  const { query, projectId, parentRunCheck, filtersQuery, page, limit } =
    getRunQuery({ ctx });
=======
  const { projectId } = ctx.state;

  const queryString = ctx.querystring;
  const deserializedChecks = deserializeLogic(queryString);

  const filtersQuery =
    deserializedChecks?.length && deserializedChecks.length > 1 // first is always ["AND"]
      ? convertChecksToSQL(deserializedChecks)
      : sql`r.type = 'llm'`; // default to type llm

  const {
    limit = "50",
    page = "0",
    parentRunId,
    exportType,
    exportFormat,
    sortField,
    sortDirection,
  } = ctx.query as Query;

  let parentRunCheck = sql``;
  if (parentRunId) {
    parentRunCheck = sql`and parent_run_id = ${parentRunId}`;
  }

  const sortMapping = {
    createdAt: "r.created_at",
    duration: "r.duration",
    tokens: "total_tokens",
    cost: "r.cost",
  };
  let orderByClause = `r.created_at desc nulls last`;
  if (sortField && sortField in sortMapping) {
    const direction = sortDirection === "desc" ? `desc` : `asc`;
    orderByClause = `${sortMapping[sortField]} ${direction} nulls last`;
  }

  const query = sql`
    with runs as (
      select distinct
        r.*,
        (r.prompt_tokens + r.completion_tokens) as total_tokens,
        eu.id as user_id,
        eu.external_id as user_external_id,
        eu.created_at as user_created_at,
        eu.last_seen as user_last_seen,
        eu.props as user_props,
        t.slug as template_slug,
        rpfc.feedback as parent_feedback
    from
        public.run r
        left join external_user eu on r.external_user_id = eu.id
        left join run_parent_feedback_cache rpfc on r.id = rpfc.id
        left join template_version tv on r.template_version_id = tv.id
        left join template t on tv.template_id = t.id
        left join evaluation_result_v2 er on r.id = er.run_id
        left join evaluator e on er.evaluator_id = e.id
    where
        r.project_id = ${projectId}
        ${parentRunCheck}
        and (${filtersQuery})
    order by
        ${sql.unsafe(orderByClause)}  
    limit ${exportType ? 10000 : Number(limit)}
    offset ${Number(page) * Number(limit)}
  ),
  evaluation_results as (
    select
        r.id,
        coalesce(array_agg(
            jsonb_build_object(
                'evaluatorName', e.name,
                'evaluatorSlug', e.slug,
                'evaluatorType', e.type,
                'evaluatorId', e.id,
                'result', er.result, 
                'createdAt', er.created_at,
                'updatedAt', er.updated_at
            )
        ) filter (where er.run_id is not null), '{}') as evaluation_results
    from runs r
    left join evaluation_result_v2 er on r.id = er.run_id
    left join evaluator e on er.evaluator_id = e.id
    group by r.id
  )
  select
    r.*,
    er.evaluation_results
  from
    runs r
    left join evaluation_results er on r.id = er.id
  `;

  if (exportFormat) {
    const token = crypto.randomBytes(32).toString("hex");
    const cursor = query.cursor();

    EXPORTERS.set(token, { cursor, projectId, exportFormat, exportType });

    ctx.body = { token };
    return;
  }
>>>>>>> c2ec2f9a

  const rows = await query;
  const runs = rows.map(formatRun);

  const total = await sql`
    with runs as (
      select distinct on (r.id)
        r.*,
        eu.id as user_id,
        eu.external_id as user_external_id,
        eu.created_at as user_created_at,
        eu.last_seen as user_last_seen,
        eu.props as user_props,
        t.slug as template_slug,
        rpfc.feedback as parent_feedback
    from
        public.run r
        left join external_user eu on r.external_user_id = eu.id
        left join run_parent_feedback_cache rpfc on r.id = rpfc.id
        left join template_version tv on r.template_version_id = tv.id
        left join template t on tv.template_id = t.id
        left join evaluation_result_v2 er on r.id = er.run_id
        left join evaluator e on er.evaluator_id = e.id
    where
        r.project_id = ${projectId}
        ${parentRunCheck}
        and (${filtersQuery})
    )
    select
      count(*) 
    from
      runs;
  `;

  ctx.body = {
    total: +total[0].count,
    page: Number(page),
    limit: Number(limit),
    data: runs,
  };
});

runs.get("/count", async (ctx: Context) => {
  const { projectId } = ctx.state;

  const queryString = ctx.querystring;
  const deserializedChecks = deserializeLogic(queryString);

  const filtersQuery =
    deserializedChecks?.length && deserializedChecks.length > 1 // first is always ["AND"]
      ? convertChecksToSQL(deserializedChecks)
      : sql`r.type = 'llm'`; // default to type llm

  const { parentRunId } = ctx.query as Query;

  let parentRunCheck = sql``;
  if (parentRunId) {
    parentRunCheck = sql`and parent_run_id = ${parentRunId}`;
  }

  const [{ count }] = await sql`
   with runs as (
      select distinct on (r.id)
        r.*,
        eu.id as user_id,
        eu.external_id as user_external_id,
        eu.created_at as user_created_at,
        eu.last_seen as user_last_seen,
        eu.props as user_props,
        t.slug as template_slug,
        rpfc.feedback as parent_feedback
    from
        public.run r
        left join external_user eu on r.external_user_id = eu.id
        left join run_parent_feedback_cache rpfc on r.id = rpfc.id
        left join template_version tv on r.template_version_id = tv.id
        left join template t on tv.template_id = t.id
        left join evaluation_result_v2 er on r.id = er.run_id
        left join evaluator e on er.evaluator_id = e.id
    where
        r.project_id = ${projectId}
        ${parentRunCheck}
        and (${filtersQuery})
    )
    select
      count(*) 
    from
      runs;
`;

  ctx.body = count;
});

/**
 * @openapi
 * /v1/runs/usage:
 *   get:
 *     tags: [Runs]
 *     summary: Get run usage statistics
 *     description: Retrieve usage statistics for runs
 *     parameters:
 *       - in: query
 *         name: days
 *         required: true
 *         schema:
 *           type: string
 *       - in: query
 *         name: userId
 *         schema:
 *           type: string
 *       - in: query
 *         name: daily
 *         schema:
 *           type: string
 *     responses:
 *       200:
 *         description: Successful response
 *         content:
 *           application/json:
 *             schema:
 *               type: array
 *               items:
 *                 type: object
 *                 properties:
 *                   date:
 *                     type: string
 *                   name:
 *                     type: string
 *                   type:
 *                     type: string
 *                   completion_tokens:
 *                     type: integer
 *                   prompt_tokens:
 *                     type: integer
 *                   cost:
 *                     type: number
 *                   errors:
 *                     type: integer
 *                   success:
 *                     type: integer
 *       400:
 *         description: Invalid query parameters
 */
runs.get("/usage", checkAccess("logs", "read"), async (ctx) => {
  const { projectId } = ctx.state;
  const { days, userId, daily } = ctx.query as {
    days: string;
    userId: string;
    daily: string;
  };

  const daysNum = parseInt(days);
  const userIdNum = userId ? parseInt(userId) : null;

  if (isNaN(daysNum) || (userId && isNaN(userIdNum))) {
    ctx.throw(400, "Invalid query parameters");
  }

  // TODO: probably cleaner to split this into two routes
  const runsUsage = await sql`
      select
          ${daily ? sql`date(run.created_at) as date,` : sql``}
          run.name,
          run.type,
          coalesce(sum(run.completion_tokens), 0)::int as completion_tokens,
          coalesce(sum(run.prompt_tokens), 0)::int as prompt_tokens,
          coalesce(sum(run.cost), 0)::float as cost,
          sum(case when run.status = 'error' then 1 else 0 end)::int as errors,
          sum(case when run.status = 'success' then 1 else 0 end)::int as success
      from
          run
      where
          run.project_id = ${projectId as string}
          and run.created_at >= now() - interval '1 day' * ${daysNum}
          ${userIdNum ? sql`and run.external_user_id = ${userIdNum}` : sql``}
          ${
            daily
              ? sql`and extract(epoch FROM (ended_at - created_at)) * 1000 >= 1000`
              : sql``
          }
      group by
          ${daily ? sql`date,` : sql``}
          run.name, 
          run.type
          `;

  ctx.body = runsUsage;
});

runs.get("/:id/public", async (ctx) => {
  const { id } = ctx.params;

  const [row] = await sql`
      select
        r.*,
        eu.id as user_id,
        eu.external_id as user_external_id,
        eu.created_at as user_created_at,
        eu.last_seen as user_last_seen,
        eu.props as user_props
      from
          run r
          left join external_user eu on r.external_user_id = eu.id
      where
          r.id = ${id}
          and r.is_public = true
      order by
          r.created_at desc
      limit 1`;

  if (!row) throw new Error("Run not found. It might not be public.");

  ctx.body = formatRun(row);
});

/**
 * @openapi
 * /v1/runs/{id}:
 *   get:
 *     summary: Get a specific run
 *     description: Retrieve detailed information about a specific run by its ID.
 *     tags: [Runs]
 *     parameters:
 *       - in: path
 *         name: id
 *         required: true
 *         schema:
 *           type: string
 *     responses:
 *       200:
 *         description: Successful response
 *         content:
 *           application/json:
 *             schema:
 *               $ref: '#/components/schemas/Run'
 *       404:
 *         description: Run not found
 */
runs.get("/:id", async (ctx) => {
  const { id } = ctx.params;

  // Use orgId in case teammates shares URL to run and teammates is on another project.
  const { orgId } = ctx.state;

  const [row] = await sql`
     with recursive run_hierarchy as (
      select id, parent_run_id, id as root_parent_run_id
      from run
      where id = ${id} and parent_run_id is not null

      union all

      select r.id, r.parent_run_id, rh.root_parent_run_id
      from run r
      join run_hierarchy rh on r.id = rh.parent_run_id
    )
    select
      r.*,
      eu.id as user_id,
      eu.external_id as user_external_id,
      eu.created_at as user_created_at,
      eu.last_seen as user_last_seen,
      eu.props as user_props,
      (select id from run_hierarchy where parent_run_id is null) as root_parent_run_id,
      coalesce(array_agg(
        jsonb_build_object(
          'evaluatorName', e.name,
          'evaluatorSlug', e.slug,
          'evaluatorId', e.id,
          'evaluatorType', e.type,
          'result', er.result, 
          'createdAt', er.created_at,
          'updatedAt', er.updated_at
        )
      ) filter (where er.run_id is not null), '{}') as evaluation_results,
      coalesce(array_agg(
        json_build_object(
          'label', rs.label,
          'value', rs.value, 
          'comment', rs.comment
      )
    ) filter (where rs.run_id is not null), '{}') as scores 
    from
      run r
      left join run_score rs on r.id = rs.run_id
      left join external_user eu on r.external_user_id = eu.id
      left join run_parent_feedback_cache rpfc on r.id = rpfc.id
      left join template_version tv on r.template_version_id = tv.id
      left join template t on tv.template_id = t.id
      left join evaluation_result_v2 er on r.id = er.run_id 
      left join evaluator e on er.evaluator_id = e.id
    where
      r.project_id in (select id from project where org_id = ${orgId})
      and r.id = ${id}
    group by
      r.id,
      eu.id,
      rs.run_id
    `;

  if (!row) {
    return ctx.throw(404, "Run not found");
  }

  ctx.body = formatRun(row);
});

/**
 * @openapi
 * /v1/runs/{id}:
 *   patch:
 *     summary: Update a run
 *     description: This endpoint allows updating the public visibility status and tags of a run. The `isPublic` field can be set to true or false to change the run's visibility. The `tags` field can be updated with an array of strings or set to null to remove all tags.
 *     tags: [Runs]
 *     parameters:
 *       - in: path
 *         name: id
 *         required: true
 *         schema:
 *           type: string
 *     requestBody:
 *       required: true
 *       content:
 *         application/json:
 *           schema:
 *             type: object
 *             properties:
 *               isPublic:
 *                 type: boolean
 *               tags:
 *                 type: array
 *                 items:
 *                   type: string
 *           example:
 *             isPublic: true
 *             tags: ["important", "customer-facing"]
 *     responses:
 *       200:
 *         description: Successful update
 *       400:
 *         description: Invalid input
 */
runs.patch("/:id", checkAccess("logs", "update"), async (ctx: Context) => {
  // TODO: tags and isPublic should probably have their own endpoint
  const requestBody = z.object({
    isPublic: z.boolean().optional(),
    tags: z.union([z.array(z.string()), z.null()]),
  });
  const { projectId } = ctx.state;
  const { id } = ctx.params;
  const { isPublic, tags } = requestBody.parse(ctx.request.body);

  let valuesToUpdate = {};
  if (isPublic !== undefined) {
    valuesToUpdate.isPublic = isPublic;
  }
  if (tags) {
    valuesToUpdate.tags = tags;
  }

  await sql`
      update
          run
      set ${sql(valuesToUpdate)}
      where
          project_id= ${projectId as string}
          and id = ${id}`;

  ctx.status = 200;
});

/**
 * @openapi
 * /v1/runs/{id}/feedback:
 *   patch:
 *     summary: Update run feedback
 *     tags: [Runs]
 *     parameters:
 *       - in: path
 *         name: id
 *         required: true
 *         schema:
 *           type: string
 *     requestBody:
 *       required: true
 *       content:
 *         application/json:
 *           schema:
 *             $ref: '#/components/schemas/Feedback'
 *           example:
 *             thumb: "up"
 *             comment: "This response was very helpful!"
 *     responses:
 *       200:
 *         description: Feedback updated successfully
 *       400:
 *         description: Invalid input
 */
runs.patch(
  "/:id/feedback",
  checkAccess("logs", "update"),
  async (ctx: Context) => {
    const { projectId } = ctx.state;
    const { id } = ctx.params;
    const feedback = Feedback.parse(ctx.request.body);

    let [{ feedback: existingFeedback }] =
      (await sql`select feedback from run where id = ${id}`) || {};

    const newFeedback = { ...existingFeedback, ...feedback };

    await sql`
      update 
        run 
      set 
        feedback = ${sql.json(newFeedback)} 
      where 
        id = ${id} 
        and project_id = ${projectId}`;

    ctx.status = 200;
  },
);

/**
 * @openapi
 * /v1/runs/{id}/score:
 *   patch:
 *     summary: Update run score
 *     tags: [Runs]
 *     parameters:
 *       - in: path
 *         name: id
 *         required: true
 *         schema:
 *           type: string
 *     requestBody:
 *       required: true
 *       content:
 *         application/json:
 *           schema:
 *             $ref: '#/components/schemas/Score'
 *           example:
 *             label: "accuracy"
 *             value: 0.95
 *             comment: "High accuracy score"
 *     responses:
 *       200:
 *         description: Score updated successfully
 *       400:
 *         description: Invalid input
 */
runs.patch(
  "/:id/score",
  checkAccess("logs", "update"),
  async (ctx: Context) => {
    const { id: runId } = ctx.params;
    const { label, value, comment } = Score.parse(ctx.request.body);

    let [existingScore] =
      await sql`select * from run_score where run_id = ${runId} and label = ${label}`;

    if (!existingScore) {
      await sql`insert into run_score ${sql({ runId, label, value, comment })}`;
    } else {
      await sql`update run_score set ${sql({ label, value, comment })} where run_id = ${runId}`;
    }

    ctx.status = 200;
  },
);

/**
 * @openapi
 * /v1/runs/{id}/related:
 *   get:
 *     summary: Get related runs
 *     tags: [Runs]
 *     parameters:
 *       - in: path
 *         name: id
 *         required: true
 *         schema:
 *           type: string
 *     responses:
 *       200:
 *         description: Successful response
 *         content:
 *           application/json:
 *             schema:
 *               type: array
 *               items:
 *                 $ref: '#/components/schemas/Run'
 *       404:
 *         description: Run not found
 */
runs.get("/:id/related", checkAccess("logs", "read"), async (ctx) => {
  const id = ctx.params.id;
  const { projectId } = ctx.state;

  const relatedRuns = await sql`
    with recursive related_runs as (
      select 
        r1.*
      from 
        run r1
      where
        r1.id = ${id}
        and project_id = ${projectId}

      union all 

      select 
        r2.*
      from 
        run r2
        inner join related_runs rr on rr.id = r2.parent_run_id
  )
  select 
    rr.created_at, 
    rr.tags, 
    rr.project_id, 
    rr.id, 
    rr.status, 
    rr.name, 
    rr.ended_at, 
    rr.error, 
    rr.input, 
    rr.output, 
    rr.params, 
    rr.type, 
    rr.parent_run_id, 
    rr.completion_tokens, 
    rr.prompt_tokens, 
    coalesce(rr.cost, 0) as cost,
    rr.feedback, 
    rr.metadata
  from 
    related_runs rr;
  `;

  ctx.body = relatedRuns;
});

runs.get("/:id/feedback", async (ctx) => {
  const { id } = ctx.params;

  const [row] = await sql`
    select
      r.feedback
    from
      run r
    where
      r.id = ${id}
  `;

  if (!row) return ctx.throw(404, "Run not found");

  ctx.body = row.feedback;
});

/**
 * @openapi
 * /v1/runs/{id}:
 *   delete:
 *     summary: Delete a run
 *     description: Delete a specific run by its ID. This action is irreversible.
 *     tags: [Runs]
 *     parameters:
 *       - in: path
 *         name: id
 *         required: true
 *         schema:
 *           type: string
 *     responses:
 *       204:
 *         description: Run successfully deleted
 *       403:
 *         description: Forbidden - User doesn't have permission to delete runs
 *       404:
 *         description: Run not found
 */
runs.delete("/:id", checkAccess("logs", "delete"), async (ctx: Context) => {
  const { id } = z.object({ id: z.string().uuid() }).parse(ctx.params);
  const { projectId } = ctx.state;

  const [deletedRun] = await sql`
    delete 
      from run
    where 
      id = ${id}
      and project_id = ${projectId}
    returning id
  `;

  if (!deletedRun) {
    ctx.status = 404;
    return;
  }

  ctx.status = 200;
});

<<<<<<< HEAD
runs.post("/generate-export-token", async (ctx) => {
  const token = crypto.randomBytes(32).toString("hex");

  try {
    await sql`update account set single_use_token = ${token} where id = ${ctx.state.userId}`;
  } catch (error: any) {
    return ctx.throw(error.message, 500);
  }

  ctx.body = { token };
});

runs.get("/exports/:token", async (ctx) => {
  const { type, exportFormat } = ctx.query as Query;
  const { token } = z.object({ token: z.string() }).parse(ctx.params);

  if (!token) {
    return ctx.throw(400, "Token is required");
  }

  if (!exportFormat) {
    return ctx.throw(400, "Export format is required");
  }

  const [user] =
    await sql`select name from account where single_use_token = ${token}`;
  if (!user) {
    return ctx.throw(401, "Invalid token");
  }

  const { query, projectId } = getRunQuery({ ctx });

  await fileExport(
    { ctx, sql, cursor: query.cursor(), formatRun, projectId },
    exportFormat,
    !type || type === "llm" ? "thread" : type,
  );

  await sql`update account set single_use_token = null where id = ${ctx.state.userId}`;
=======
runs.get("/download/:token", async (ctx) => {
  const { token } = z.object({ token: z.string() }).parse(ctx.params);

  const exporter = EXPORTERS.get(token);
  if (!exporter) {
    ctx.throw(404, "Export not found");
  }

  // One time use
  EXPORTERS.delete(token);

  const { cursor, projectId, exportFormat, exportType } = exporter;
  return fileExport(
    { ctx, sql, cursor, formatRun, projectId },
    exportFormat,
    exportType,
  );
>>>>>>> c2ec2f9a
});

export default runs;<|MERGE_RESOLUTION|>--- conflicted
+++ resolved
@@ -9,10 +9,6 @@
 import { z } from "zod";
 import { fileExport } from "./export";
 import ingest from "./ingest";
-
-import crypto from "crypto";
-
-const EXPORTERS = new Map();
 
 import crypto from "crypto";
 
@@ -555,113 +551,8 @@
  *                   metadata: null
  */
 runs.get("/", async (ctx: Context) => {
-<<<<<<< HEAD
   const { query, projectId, parentRunCheck, filtersQuery, page, limit } =
     getRunQuery({ ctx });
-=======
-  const { projectId } = ctx.state;
-
-  const queryString = ctx.querystring;
-  const deserializedChecks = deserializeLogic(queryString);
-
-  const filtersQuery =
-    deserializedChecks?.length && deserializedChecks.length > 1 // first is always ["AND"]
-      ? convertChecksToSQL(deserializedChecks)
-      : sql`r.type = 'llm'`; // default to type llm
-
-  const {
-    limit = "50",
-    page = "0",
-    parentRunId,
-    exportType,
-    exportFormat,
-    sortField,
-    sortDirection,
-  } = ctx.query as Query;
-
-  let parentRunCheck = sql``;
-  if (parentRunId) {
-    parentRunCheck = sql`and parent_run_id = ${parentRunId}`;
-  }
-
-  const sortMapping = {
-    createdAt: "r.created_at",
-    duration: "r.duration",
-    tokens: "total_tokens",
-    cost: "r.cost",
-  };
-  let orderByClause = `r.created_at desc nulls last`;
-  if (sortField && sortField in sortMapping) {
-    const direction = sortDirection === "desc" ? `desc` : `asc`;
-    orderByClause = `${sortMapping[sortField]} ${direction} nulls last`;
-  }
-
-  const query = sql`
-    with runs as (
-      select distinct
-        r.*,
-        (r.prompt_tokens + r.completion_tokens) as total_tokens,
-        eu.id as user_id,
-        eu.external_id as user_external_id,
-        eu.created_at as user_created_at,
-        eu.last_seen as user_last_seen,
-        eu.props as user_props,
-        t.slug as template_slug,
-        rpfc.feedback as parent_feedback
-    from
-        public.run r
-        left join external_user eu on r.external_user_id = eu.id
-        left join run_parent_feedback_cache rpfc on r.id = rpfc.id
-        left join template_version tv on r.template_version_id = tv.id
-        left join template t on tv.template_id = t.id
-        left join evaluation_result_v2 er on r.id = er.run_id
-        left join evaluator e on er.evaluator_id = e.id
-    where
-        r.project_id = ${projectId}
-        ${parentRunCheck}
-        and (${filtersQuery})
-    order by
-        ${sql.unsafe(orderByClause)}  
-    limit ${exportType ? 10000 : Number(limit)}
-    offset ${Number(page) * Number(limit)}
-  ),
-  evaluation_results as (
-    select
-        r.id,
-        coalesce(array_agg(
-            jsonb_build_object(
-                'evaluatorName', e.name,
-                'evaluatorSlug', e.slug,
-                'evaluatorType', e.type,
-                'evaluatorId', e.id,
-                'result', er.result, 
-                'createdAt', er.created_at,
-                'updatedAt', er.updated_at
-            )
-        ) filter (where er.run_id is not null), '{}') as evaluation_results
-    from runs r
-    left join evaluation_result_v2 er on r.id = er.run_id
-    left join evaluator e on er.evaluator_id = e.id
-    group by r.id
-  )
-  select
-    r.*,
-    er.evaluation_results
-  from
-    runs r
-    left join evaluation_results er on r.id = er.id
-  `;
-
-  if (exportFormat) {
-    const token = crypto.randomBytes(32).toString("hex");
-    const cursor = query.cursor();
-
-    EXPORTERS.set(token, { cursor, projectId, exportFormat, exportType });
-
-    ctx.body = { token };
-    return;
-  }
->>>>>>> c2ec2f9a
 
   const rows = await query;
   const runs = rows.map(formatRun);
@@ -1265,7 +1156,6 @@
   ctx.status = 200;
 });
 
-<<<<<<< HEAD
 runs.post("/generate-export-token", async (ctx) => {
   const token = crypto.randomBytes(32).toString("hex");
 
@@ -1305,25 +1195,6 @@
   );
 
   await sql`update account set single_use_token = null where id = ${ctx.state.userId}`;
-=======
-runs.get("/download/:token", async (ctx) => {
-  const { token } = z.object({ token: z.string() }).parse(ctx.params);
-
-  const exporter = EXPORTERS.get(token);
-  if (!exporter) {
-    ctx.throw(404, "Export not found");
-  }
-
-  // One time use
-  EXPORTERS.delete(token);
-
-  const { cursor, projectId, exportFormat, exportType } = exporter;
-  return fileExport(
-    { ctx, sql, cursor, formatRun, projectId },
-    exportFormat,
-    exportType,
-  );
->>>>>>> c2ec2f9a
 });
 
 export default runs;