import sql from "@/src/utils/db";
import Router from "koa-router";
import { Context } from "koa";
import postgres from "postgres";
import { unCamelObject } from "@/src/utils/misc";
import { checkAccess } from "@/src/utils/authorization";
import { z } from "zod";
import { clearUndefined } from "@/src/utils/ingest";

const versions = new Router({
  prefix: "/template_versions",
});

// Use unCameledSql to avoid camel casing the results so they're compatible with openai's SDK
// Otherwise it returns stuff like maxTokens instead of max_tokens and OpenAI breaks
const unCameledSql = postgres(process.env.DATABASE_URL!);
<<<<<<< HEAD
=======

export function unCamelExtras(version: any) {
  version.extra = unCamelObject(version.extra);
  return version;
}
>>>>>>> c8845c50

//Warning: Route used by SDK to fetch the latest version of a template
versions.get("/latest", async (ctx: Context) => {
  const { projectId } = ctx.state;

  const { slug } = ctx.request.query as {
    slug: string;
  };

  const [latestVersion] = await unCameledSql`
    select 
      t.id::text, 
      t.slug, 
      tv.id::text, 
      tv.content, 
      tv.extra, 
      tv.created_at, 
      tv.version
    from 
      template t
      inner join template_version tv on t.id = tv.template_id
    where 
      t.project_id = ${projectId}
      and t.slug = ${slug}
      and tv.is_draft = false
    order by tv.created_at desc
    limit 1
  `;

  if (!latestVersion) {
    ctx.throw("Template not found, is the project ID correct?", 404);
  }

<<<<<<< HEAD
  latestVersion.extra = unCamelObject(latestVersion.extra);

=======
>>>>>>> c8845c50
  // This makes sure OpenAI messages are not camel cased as used in the app
  // For example: message.toolCallId instead of message.tool_call_id
  if (typeof latestVersion.content !== "string") {
    latestVersion.content = latestVersion.content?.map((c: any) =>
      unCamelObject(c),
    );
  }

<<<<<<< HEAD
  ctx.body = latestVersion;
=======
  ctx.body = unCamelExtras(latestVersion);
>>>>>>> c8845c50
});

versions.get("/:id", async (ctx: Context) => {
  const { id: versionId } = ctx.params;
  const { projectId } = ctx.state;

  const [version] = await sql`
    select
      tv.*
    from
      template_version tv
      left join template t on tv.template_id = t.id
      left join project p on t.project_id = p.id and p.id = ${projectId}
    where
      tv.id = ${versionId}
  `;
  if (!version) {
    ctx.throw(401, "You do not have access to this ressource.");
  }

<<<<<<< HEAD
  version.extra = unCamelObject(version.extra);

=======
>>>>>>> c8845c50
  const [template] = await sql`
    select * from template where project_id = ${projectId} and id = ${version.templateId}
  `;

<<<<<<< HEAD
  ctx.body = { ...version, template };
=======
  ctx.body = { ...unCamelExtras(version), template };
>>>>>>> c8845c50
});

versions.patch(
  "/:id",
  checkAccess("prompts", "update"),
  async (ctx: Context) => {
    const bodySchema = z.object({
      content: z.union([z.array(z.any()), z.string()]),
      extra: z.any(),
      testValues: z.any(),
      isDraft: z.boolean(),
      notes: z.string().optional().nullable(),
    });

    const { content, extra, testValues, isDraft, notes } = bodySchema.parse(
      ctx.request.body,
    );

    const [templateVersion] = await sql`
      select
        *
      from
        template_version tv
        left join template t on tv.template_id = t.id
        left join project p on t.project_id = p.id 
      where
        tv.id = ${ctx.params.id}
        and p.org_id = ${ctx.state.orgId}
    `;

    if (!templateVersion) {
      ctx.throw(401, "You don't have access to this template");
    }

    const [updatedTemplateVersion] = await sql`
      update template_version
      set ${sql(
        clearUndefined({
          content: sql.json(content),
          extra: sql.json(unCamelObject(extra)),
          test_values: sql.json(testValues),
          is_draft: isDraft,
          notes,
          publishedAt: isDraft ? null : sql`now()`,
        }),
      )}
      where 
        id = ${ctx.params.id}
      returning *
    `;

<<<<<<< HEAD
    ctx.body = updatedTemplateVersion;
=======
    ctx.body = unCamelExtras(updatedTemplateVersion);
>>>>>>> c8845c50
  },
);

export default versions;<|MERGE_RESOLUTION|>--- conflicted
+++ resolved
@@ -14,14 +14,11 @@
 // Use unCameledSql to avoid camel casing the results so they're compatible with openai's SDK
 // Otherwise it returns stuff like maxTokens instead of max_tokens and OpenAI breaks
 const unCameledSql = postgres(process.env.DATABASE_URL!);
-<<<<<<< HEAD
-=======
 
 export function unCamelExtras(version: any) {
   version.extra = unCamelObject(version.extra);
   return version;
 }
->>>>>>> c8845c50
 
 //Warning: Route used by SDK to fetch the latest version of a template
 versions.get("/latest", async (ctx: Context) => {
@@ -55,11 +52,7 @@
     ctx.throw("Template not found, is the project ID correct?", 404);
   }
 
-<<<<<<< HEAD
-  latestVersion.extra = unCamelObject(latestVersion.extra);
 
-=======
->>>>>>> c8845c50
   // This makes sure OpenAI messages are not camel cased as used in the app
   // For example: message.toolCallId instead of message.tool_call_id
   if (typeof latestVersion.content !== "string") {
@@ -68,11 +61,7 @@
     );
   }
 
-<<<<<<< HEAD
-  ctx.body = latestVersion;
-=======
   ctx.body = unCamelExtras(latestVersion);
->>>>>>> c8845c50
 });
 
 versions.get("/:id", async (ctx: Context) => {
@@ -93,20 +82,12 @@
     ctx.throw(401, "You do not have access to this ressource.");
   }
 
-<<<<<<< HEAD
-  version.extra = unCamelObject(version.extra);
 
-=======
->>>>>>> c8845c50
   const [template] = await sql`
     select * from template where project_id = ${projectId} and id = ${version.templateId}
   `;
 
-<<<<<<< HEAD
-  ctx.body = { ...version, template };
-=======
   ctx.body = { ...unCamelExtras(version), template };
->>>>>>> c8845c50
 });
 
 versions.patch(
@@ -158,11 +139,7 @@
       returning *
     `;
 
-<<<<<<< HEAD
-    ctx.body = updatedTemplateVersion;
-=======
     ctx.body = unCamelExtras(updatedTemplateVersion);
->>>>>>> c8845c50
   },
 );
 
