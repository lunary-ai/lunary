import sql from "@/src/utils/db";
import Router from "koa-router";
import { Context } from "koa";
import { checkAccess } from "@/src/utils/authorization";
import { z } from "zod";
import { buildFiltersQuery } from "./analytics/utils";

const users = new Router({
  prefix: "/external-users",
});

/**
 * @openapi
 * /v1/external-users:
 *   get:
 *     summary: List project users
 *     description: |
 *       This endpoint retrieves a list of users tracked within the project.
 *       It supports pagination, filtering, and sorting options.
 *     tags: [Users]
 *     parameters:
 *       - in: query
 *         name: limit
 *         schema:
 *           type: integer
 *           default: 100
 *       - in: query
 *         name: page
 *         schema:
 *           type: integer
 *           default: 0
 *       - in: query
 *         name: search
 *         schema:
 *           type: string
 *       - in: query
 *         name: startDate
 *         schema:
 *           type: string
 *           format: date-time
 *       - in: query
 *         name: endDate
 *         schema:
 *           type: string
 *           format: date-time
 *       - in: query
 *         name: timeZone
 *         schema:
 *           type: string
 *       - in: query
 *         name: sortField
 *         schema:
 *           type: string
 *           default: createdAt
 *       - in: query
 *         name: sortDirection
 *         schema:
 *           type: string
 *           enum: [asc, desc]
 *           default: desc
 *       - in: query
 *         name: checks
 *         schema:
 *           type: string
 *     responses:
 *       200:
 *         description: Successful response
 *         content:
 *           application/json:
 *             schema:
 *               type: object
 *               properties:
 *                 total:
 *                   type: integer
 *                 page:
 *                   type: integer
 *                 limit:
 *                   type: integer
 *                 data:
 *                   type: array
 *                   items:
 *                     $ref: '#/components/schemas/User'
 */
users.get("/", checkAccess("users", "list"), async (ctx: Context) => {
  const { projectId } = ctx.state;
  const querySchema = z.object({
    limit: z.coerce.number().optional().default(100),
    page: z.coerce.number().optional().default(0),
    search: z.string().optional(),
    startDate: z.string().datetime().optional(),
    endDate: z.string().datetime().optional(),
    timeZone: z.string().optional(),
    sortField: z.string().optional().default("createdAt"),
    sortDirection: z
      .union([z.literal("asc"), z.literal("desc")])
      .optional()
      .default("desc"),
    checks: z.string().optional(),
  });
  const {
    limit,
    page,
    search,
    startDate,
    endDate,
    timeZone,
    sortDirection,
    sortField,
    checks,
  } = querySchema.parse(ctx.request.query);

  let searchQuery = sql``;
  if (search) {
    searchQuery = sql`and (
      lower(external_id) ilike lower(${`%${search}%`})
      or lower(props->>'email') ilike lower(${`%${search}%`})
      or lower(props->>'name') ilike lower(${`%${search}%`})
    )`;
  }

  let createAtQuery = sql``;
  if (startDate && endDate && timeZone) {
    createAtQuery = sql`
      and r.created_at at time zone ${timeZone} >= ${startDate}
      and r.created_at at time zone ${timeZone} <= ${endDate}
    `;
  }

  const filtersQuery = buildFiltersQuery(checks || "");

  const sortMapping = {
    createdAt: "eu.created_at",
    lastSeen: "eu.last_seen",
    cost: "uc.cost",
  };

  let orderByClause = `${sortMapping[sortField]} ${sortDirection} nulls last`;

  const [users, total] = await Promise.all([
    sql`
      with user_costs as (
        select
          external_user_id,
          coalesce(sum(cost), 0) as cost
        from
          run r
        where
          ${filtersQuery}
          and project_id = ${projectId}
          ${createAtQuery}
        group by
          external_user_id
      )
      select
        eu.id,
        eu.created_at,
        eu.external_id,
        eu.last_seen,
        eu.props,
        uc.cost
      from
        public.external_user eu
        left join user_costs uc on eu.id = uc.external_user_id
      where
        eu.project_id = ${projectId}
        ${searchQuery}
      order by
        ${sql.unsafe(orderByClause)}
      limit ${limit}
      offset ${page * limit}
    `,
    sql`
      select count(*) as total
      from public.external_user eu
      where eu.project_id = ${projectId}
      ${searchQuery}
    `,
  ]);

  ctx.body = {
    total: +total[0].total,
    page,
    limit,
    data: users,
  };
});

users.get("/runs/usage", checkAccess("users", "read"), async (ctx) => {
  const { projectId } = ctx.state;
  const days = ctx.query.days as string;

  const daysNum = days ? parseInt(days) : 1;

  const runsUsage = await sql`
      select
          run.external_user_id as user_id,
          run.name,
          run.type,
          coalesce(sum(run.completion_tokens), 0)::int as completion_tokens,
          coalesce(sum(run.prompt_tokens), 0)::int as prompt_tokens,
          coalesce(sum(run.cost), 0)::float as cost,
          sum(case when run.status = 'error' then 1 else 0 end)::int as errors,
          sum(case when run.status = 'success' then 1 else 0 end)::int as success
      from
          run
      where
          run.project_id = ${projectId as string}
          and run.created_at >= now() - interval '1 day' * ${daysNum}
          and (run.type != 'agent' or run.parent_run_id is null)
      group by
          run.external_user_id,
          run.name, 
          run.type
          `;

  ctx.body = runsUsage;
});

<<<<<<< HEAD
users.get("/props/keys", async (ctx: Context) => {
  const { projectId } = ctx.state;

  const keysResult = await sql`
      select distinct key
        from external_user, jsonb_object_keys(props) as key
      where
        project_id = ${projectId}
      order by
        key
    `;

  const uniqueKeys = keysResult.map((row) => row.key);

  ctx.body = uniqueKeys;
});

=======
/**
 * @openapi
 * /v1/external-users/{id}:
 *   get:
 *     summary: Get a specific user
 *     tags: [Users]
 *     parameters:
 *       - in: path
 *         name: id
 *         required: true
 *         schema:
 *           type: string
 *     responses:
 *       200:
 *         description: Successful response
 *         content:
 *           application/json:
 *             schema:
 *               $ref: '#/components/schemas/User'
 */
>>>>>>> 91587496
users.get("/:id", checkAccess("users", "read"), async (ctx: Context) => {
  const { id } = ctx.params;
  const { projectId } = ctx.state;

  const [row] = await sql`
    select
      *
    from
      external_user
    where
      id = ${id}
      and project_id = ${projectId}
  `;

  ctx.body = row;
});

/**
 * @openapi
 * /v1/external-users/{id}:
 *   delete:
 *     summary: Delete a specific user
 *     tags: [Users]
 *     parameters:
 *       - in: path
 *         name: id
 *         required: true
 *         schema:
 *           type: string
 *     responses:
 *       204:
 *         description: Successful deletion
 */
users.delete("/:id", checkAccess("users", "delete"), async (ctx: Context) => {
  const { id } = ctx.params;
  const { projectId } = ctx.state;

  await sql`
    delete 
    from external_user 
    where 
      id = ${id}
      and project_id = ${projectId}
    `;

  ctx.status = 204;
});

/**
 * @openapi
 * components:
 *   schemas:
 *     User:
 *       type: object
 *       properties:
 *         id:
 *           type: string
 *         createdAt:
 *           type: string
 *           format: date-time
 *         externalId:
 *           type: string
 *         lastSeen:
 *           type: string
 *           format: date-time
 *         props:
 *           type: object
 *         cost:
 *           type: number
 */

export default users;<|MERGE_RESOLUTION|>--- conflicted
+++ resolved
@@ -216,7 +216,6 @@
   ctx.body = runsUsage;
 });
 
-<<<<<<< HEAD
 users.get("/props/keys", async (ctx: Context) => {
   const { projectId } = ctx.state;
 
@@ -234,7 +233,6 @@
   ctx.body = uniqueKeys;
 });
 
-=======
 /**
  * @openapi
  * /v1/external-users/{id}:
@@ -255,7 +253,6 @@
  *             schema:
  *               $ref: '#/components/schemas/User'
  */
->>>>>>> 91587496
 users.get("/:id", checkAccess("users", "read"), async (ctx: Context) => {
   const { id } = ctx.params;
   const { projectId } = ctx.state;
