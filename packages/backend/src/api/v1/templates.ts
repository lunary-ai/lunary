import { checkAccess } from "@/src/utils/authorization";
import sql from "@/src/utils/db";
import { clearUndefined } from "@/src/utils/ingest";
import Context from "@/src/utils/koa";
import { unCamelObject } from "@/src/utils/misc";
import Router from "koa-router";
import { z } from "zod";
<<<<<<< HEAD
=======
import { unCamelExtras } from "./template-versions";
>>>>>>> c8845c50

const templates = new Router({
  prefix: "/templates",
});

templates.get("/", async (ctx: Context) => {
  const templates = await sql`
    select 
     t.*, 
     coalesce(json_agg(tv.*) filter (where tv.id is not null), '[]') as versions
    from 
      template t
      left join template_version tv on tv.template_id = t.id
    where 
      t.project_id = ${ctx.state.projectId}
    group by 
      t.id, 
      t.name, 
      t.slug, 
      t.mode, 
      t.created_at, 
      t.group, 
      t.project_id
    order by 
      t.created_at desc
  `;

  // uncamel each template's versions' extras' keys
  for (const template of templates) {
<<<<<<< HEAD
    for (const version of template.versions) {
      version.extra = unCamelObject(version.extra);
    }
=======
    template.versions = template.versions.map(unCamelExtras);
>>>>>>> c8845c50
  }

  ctx.body = templates;
});
templates.get("/latest", async (ctx: Context) => {
  const templateVersions = await sql`
    select 
      distinct on (tv.template_id)
      tv.id::text, 
      t.slug, 
      tv.content,
      tv.extra,
      tv.created_at,
      tv.version
    from
      template_version tv
      left join template t on tv.template_id = t.id
    where
      tv.is_draft = false
      and project_id = ${ctx.state.projectId} 
    order by
      tv.template_id,
      tv.created_at desc; 
  `;
<<<<<<< HEAD

  for (const version of templateVersions) {
    version.extra = unCamelObject(version.extra);
  }

  ctx.body = templateVersions;
=======

  ctx.body = templateVersions.map(unCamelExtras);
>>>>>>> c8845c50
});

// insert template + a first version, and return the template with versions
templates.post("/", checkAccess("prompts", "create"), async (ctx: Context) => {
  const { projectId, userId } = ctx.state;

  const { slug, mode, content, extra, testValues, isDraft, notes } = ctx.request
    .body as {
    slug: string;
    mode: string;
    content: any[];
    extra: any;
    testValues: any;
    isDraft: boolean;
    notes: string;
  };

  const [template] = await sql`
    insert into template ${sql({
      projectId,
      ownerId: userId,
      slug,
      mode,
    })} returning *
  `;
<<<<<<< HEAD
=======

  delete extra.stop;
>>>>>>> c8845c50

  const [templateVersion] = await sql`
    insert into template_version ${sql(
      clearUndefined({
        templateId: template.id,
        content: sql.json(content),
        extra: sql.json(unCamelObject(clearUndefined(extra))),
        testValues: testValues ? sql.json(testValues) : undefined,
        isDraft: isDraft,
        notes,
      }),
    )} returning *
  `;

  ctx.body = {
    ...template,
<<<<<<< HEAD
    versions: [templateVersion],
=======
    versions: [unCamelExtras(templateVersion)],
>>>>>>> c8845c50
  };
});

templates.get("/:id", async (ctx: Context) => {
  const [row] = await sql`
    select * from template where project_id = ${ctx.state.projectId} and id = ${ctx.params.id}
  `;

  ctx.body = row;
});

templates.delete(
  "/:id",
  checkAccess("prompts", "delete"),
  async (ctx: Context) => {
    await sql`
    delete from template where project_id = ${ctx.state.projectId} and id = ${ctx.params.id}
  `;

    ctx.status = 204;
  },
);

templates.patch(
  "/:id",
  checkAccess("prompts", "update"),
  async (ctx: Context) => {
    const { slug, mode } = ctx.request.body as {
      slug: string;
      mode: string;
    };

    const [template] = await sql`
    update template set
      slug = ${slug},
      mode = ${mode}
    where project_id = ${ctx.state.projectId} and id = ${ctx.params.id}
    returning *
  `;

    const versions = await sql`
    select * from template_version where template_id = ${ctx.params.id}
  `;

    for (const version of versions) {
      version.extra = unCamelObject(version.extra);
    }

    ctx.body = {
      ...template,
      versions,
    };
  },
);

templates.post(
  "/:id/versions",
  checkAccess("prompts", "update"),
  async (ctx: Context) => {
    const paramsSchema = z.object({
      id: z.coerce.number(),
    });
    const bodySchema = z.object({
      content: z.any(),
      extra: z.any(),
      testValues: z.any(),
      isDraft: z.boolean(),
      notes: z.string().optional().nullable(),
    });

    const { projectId } = ctx.state;
    const { content, extra, testValues, isDraft, notes } = bodySchema.parse(
      ctx.request.body,
    );
    const { id: templateId } = paramsSchema.parse(ctx.params);

    const [template] =
      await sql`select id from template where id = ${templateId} and project_id = ${projectId}
    `;

    if (!template) {
      ctx.throw(403, "Unauthorized");
    }

    const [templateVersion] = await sql`
      insert into template_version ${sql(
        clearUndefined({
          templateId: ctx.params.id,
          content: sql.json(content),
          extra: sql.json(unCamelObject(extra)),
          test_values: sql.json(testValues),
          isDraft,
          notes,
        }),
      )} 
      returning *
    `;

<<<<<<< HEAD
    ctx.body = templateVersion;
=======
    ctx.body = unCamelExtras(templateVersion);
>>>>>>> c8845c50
  },
);

export default templates;<|MERGE_RESOLUTION|>--- conflicted
+++ resolved
@@ -5,10 +5,8 @@
 import { unCamelObject } from "@/src/utils/misc";
 import Router from "koa-router";
 import { z } from "zod";
-<<<<<<< HEAD
-=======
+
 import { unCamelExtras } from "./template-versions";
->>>>>>> c8845c50
 
 const templates = new Router({
   prefix: "/templates",
@@ -38,17 +36,12 @@
 
   // uncamel each template's versions' extras' keys
   for (const template of templates) {
-<<<<<<< HEAD
-    for (const version of template.versions) {
-      version.extra = unCamelObject(version.extra);
-    }
-=======
     template.versions = template.versions.map(unCamelExtras);
->>>>>>> c8845c50
   }
 
   ctx.body = templates;
 });
+
 templates.get("/latest", async (ctx: Context) => {
   const templateVersions = await sql`
     select 
@@ -69,17 +62,8 @@
       tv.template_id,
       tv.created_at desc; 
   `;
-<<<<<<< HEAD
-
-  for (const version of templateVersions) {
-    version.extra = unCamelObject(version.extra);
-  }
-
-  ctx.body = templateVersions;
-=======
 
   ctx.body = templateVersions.map(unCamelExtras);
->>>>>>> c8845c50
 });
 
 // insert template + a first version, and return the template with versions
@@ -105,11 +89,8 @@
       mode,
     })} returning *
   `;
-<<<<<<< HEAD
-=======
 
   delete extra.stop;
->>>>>>> c8845c50
 
   const [templateVersion] = await sql`
     insert into template_version ${sql(
@@ -126,11 +107,7 @@
 
   ctx.body = {
     ...template,
-<<<<<<< HEAD
-    versions: [templateVersion],
-=======
     versions: [unCamelExtras(templateVersion)],
->>>>>>> c8845c50
   };
 });
 
@@ -229,11 +206,7 @@
       returning *
     `;
 
-<<<<<<< HEAD
-    ctx.body = templateVersion;
-=======
     ctx.body = unCamelExtras(templateVersion);
->>>>>>> c8845c50
   },
 );
 
