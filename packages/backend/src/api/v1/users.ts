--- conflicted
+++ resolved
@@ -12,10 +12,7 @@
 import { roles } from "shared";
 import { z } from "zod";
 import { signJWT } from "./auth/utils";
-<<<<<<< HEAD
-=======
 import config from "@/src/utils/config";
->>>>>>> c8845c50
 
 const users = new Router({
   prefix: "/users",
@@ -135,16 +132,6 @@
   const { orgId, name } = acc;
 
   const [project] = await sql`
-<<<<<<< HEAD
-      SELECT id
-      FROM project
-      WHERE org_id = ${orgId}
-    `;
-  const id = project?.id;
-
-  await sendEmail(WELCOME_EMAIL(email, name, id));
-  // redirect to home page
-=======
       select 
         id
       from 
@@ -157,7 +144,6 @@
   if (!config.IS_SELF_HOSTED) {
     await sendEmail(WELCOME_EMAIL(email, name, id));
   }
->>>>>>> c8845c50
   ctx.redirect(process.env.APP_URL!);
 });
 
@@ -273,18 +259,12 @@
     where account.email = ${email} 
     group by account.id
   `;
-<<<<<<< HEAD
-
-  if (!org.samlEnabled) {
-    const link = `${process.env.APP_URL}/join?token=${token}`;
-=======
 
   const link = org.samlEnabled
     ? process.env.APP_URL
     : `${process.env.APP_URL}/join?token=${token}`;
 
   if (!org.samlEnabled) {
->>>>>>> c8845c50
     await sendEmail(INVITE_EMAIL(email, org.name, link));
   }
 
