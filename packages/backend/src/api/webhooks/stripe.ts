--- conflicted
+++ resolved
@@ -52,7 +52,7 @@
   const users = await sql`
     select email, name
     from account
-    where org_id = ${org.id}
+    where id = ${org.id}
   `
 
   const emailPromises = users.map((user) =>
@@ -104,7 +104,7 @@
     const [users] = await sql`
       select email, name
       from account
-      where org_id = ${org.id}
+      where id = ${org.id}
     `
 
     if (users.length) {
@@ -144,7 +144,7 @@
   const [users] = await sql`
     select email, name
     from account
-    where org_id = ${org.id}
+    where id = ${org.id}
   `
 
   const emailPromises = users.map((user) => {
@@ -154,11 +154,7 @@
   await Promise.all(emailPromises)
 
   await sendSlackMessage(
-<<<<<<< HEAD
     `😭💔 ${org.name} subscription is now deleted`,
-=======
-    `<b>😭💔 ${org.name} subscription is now deleted</b>`,
->>>>>>> 45e81339
     "billing",
   )
 }
