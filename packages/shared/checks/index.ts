--- conflicted
+++ resolved
@@ -77,44 +77,6 @@
     ],
   },
   {
-<<<<<<< HEAD
-    id: "type",
-    name: "Type",
-    uniqueInBar: true,
-    uiType: "basic",
-    disableInEvals: true,
-    params: [
-      {
-        type: "label",
-        label: "Type is",
-      },
-      {
-        type: "select",
-        id: "type",
-        width: 100,
-        defaultValue: "llm",
-        searchable: false,
-        options: [
-          {
-            label: "LLM Calls",
-            value: "llm",
-          },
-          {
-            label: "Threads",
-            value: "thread",
-          },
-
-          {
-            label: "Traces",
-            value: "trace",
-          },
-        ],
-      },
-    ],
-  },
-  {
-=======
->>>>>>> 0be17916
     id: "models",
     name: "Model name",
     uniqueInBar: true,
