export type Role =
  | "owner"
  | "admin"
  | "member"
  | "viewer"
  | "collaborator"
  | "billing"
  | "prompt_editor"
  | "analytics";

export type ResourceName =
  | "org"
  | "projects"
  | "billing"
  | "teamMembers"
  | "privateKeys"
  | "analytics"
  | "logs"
  | "users"
  | "prompts"
  | "datasets"
  | "checklists"
  | "evaluations"
  | "enrichments"
  | "settings"
  | "dashboards"
  | "charts";

export type Action =
  | "create"
  | "create_draft"
  | "read"
  | "update"
  | "delete"
  | "list"
  | "export"
  | "run";

export const roles: Record<
  Role,
  {
    value: Role;
    name: string;
    free?: boolean;
    description: string;
    permissions: Record<ResourceName, Partial<Record<Action, boolean>>>;
  }
> = {
  owner: {
    value: "owner",
    name: "Owner",
    description: "Owner of the organization",
    free: true,
    permissions: {
      org: {
        update: true,
      },
      projects: {
        create: true,
        read: true,
        update: true,
        delete: true,
        list: true,
      },
      billing: {
        read: true,
        update: true,
      },
      teamMembers: {
        create: true,
        read: true,
        update: true,
        delete: true,
        list: true,
      },
      privateKeys: {
        create: true,
        read: true,
        update: true,
        delete: true,
        list: true,
      },
      analytics: { read: true },
      logs: {
        create: true,
        read: true,
        update: true,
        delete: true,
        list: true,
        export: true,
      },
      users: {
        create: true,
        read: true,
        update: true,
        delete: true,
        list: true,
        export: true,
      },
      prompts: {
        create: true,
        read: true,
        update: true,
        delete: true,
        list: true,
        run: true,
        create_draft: true,
      },
      datasets: {
        create: true,
        read: true,
        update: true,
        delete: true,
        list: true,
      },
      checklists: {
        create: true,
        read: true,
        update: true,
        delete: true,
        list: true,
      },
      evaluations: {
        create: true,
        read: true,
        update: true,
        delete: true,
        list: true,
        run: true,
      },
      enrichments: {
        create: true,
        read: true,
        update: true,
        delete: true,
        list: true,
        run: true,
      },
      settings: {
        create: true,
        read: true,
        update: true,
        delete: true,
        list: true,
      },
      dashboards: {
        create: true,
        read: true,
        update: true,
        delete: true,
        list: true,
      },
      charts: {
        create: true,
        read: true,
        update: true,
        delete: true,
        list: true,
      },
    },
  },
  admin: {
    value: "admin",
    name: "Admin",
    free: true,
    description: "Admin-level access to the entire org",
    permissions: {
      org: {
        update: false,
      },
      projects: {
        create: true,
        read: true,
        update: true,
        delete: true,
        list: true,
      },
      billing: {
        update: true,
      },
      teamMembers: {
        create: true,
        read: true,
        update: true,
        delete: true,
        list: true,
      },
      privateKeys: {
        create: true,
        read: true,
        update: true,
        delete: true,
        list: true,
      },
      analytics: { read: true },
      logs: {
        create: true,
        read: true,
        update: true,
        delete: true,
        list: true,
        export: true,
      },
      users: {
        create: true,
        read: true,
        update: true,
        delete: true,
        list: true,
        export: true,
      },
      prompts: {
        create: true,
        create_draft: true,
        read: true,
        update: true,
        delete: true,
        list: true,
        run: true,
      },
      datasets: {
        create: true,
        read: true,
        update: true,
        delete: true,
        list: true,
      },
      checklists: {
        create: true,
        read: true,
        update: true,
        delete: true,
        list: true,
      },
      evaluations: {
        create: true,
        read: true,
        update: true,
        delete: true,
        list: true,
        run: true,
      },
      enrichments: {
        create: true,
        read: true,
        update: true,
        delete: true,
        list: true,
        run: true,
      },
      settings: {
        create: true,
        read: true,
        update: true,
        delete: true,
        list: true,
      },
      dashboards: {
        create: true,
        read: true,
        update: true,
        delete: true,
        list: true,
      },
      charts: {
        create: true,
        read: true,
        update: true,
        delete: true,
        list: true,
      },
    },
  },
  member: {
    value: "member",
    name: "Member",
    free: true,
    description: "Full access to most resources",
    permissions: {
      org: {
        update: false,
      },
      billing: {
        read: false,
        update: false,
      },
      projects: {
        create: false,
        read: true,
        update: true,
        delete: false,
        list: true,
      },
      teamMembers: {
        create: false,
        read: true,
        update: false,
        delete: false,
        list: false,
      },
      privateKeys: {
        create: false,
        read: false,
        update: false,
        delete: false,
        list: false,
      },
      analytics: { read: true },
      logs: {
        create: true,
        read: true,
        update: false,
        delete: false,
        list: true,
        export: true,
      },
      users: {
        create: false,
        read: true,
        update: true,
        delete: true,
        list: true,
        export: true,
      },
      prompts: {
        create: true,
        create_draft: true,
        read: true,
        update: true,
        delete: true,
        list: true,
        run: true,
      },
      datasets: {
        create: true,
        read: true,
        update: true,
        delete: true,
        list: true,
      },
      checklists: {
        create: true,
        read: true,
        update: true,
        delete: true,
        list: true,
      },
      evaluations: {
        create: true,
        read: true,
        update: true,
        delete: true,
        list: true,
        run: true,
      },
      enrichments: {
        create: true,
        read: true,
        update: true,
        delete: true,
        list: true,
        run: true,
      },
      settings: {
        create: false,
        read: false,
        update: false,
        delete: false,
        list: false,
      },
      dashboards: {
        create: false,
        read: true,
        update: false,
        delete: false,
        list: true,
      },
      charts: {
        create: false,
        read: true,
        update: false,
        delete: false,
        list: true,
      },
    },
  },
  viewer: {
    value: "viewer",
    name: "Viewer",
    description: "View-only access to most resources",
    permissions: {
      org: {
        update: false,
      },
      billing: {
        read: false,
        update: false,
      },
      projects: {
        create: false,
        read: true,
        update: false,
        delete: false,
        list: true,
      },
      teamMembers: {
        create: false,
        read: true,
        update: false,
        delete: false,
        list: false,
      },
      privateKeys: {
        create: false,
        read: false,
        update: false,
        delete: false,
        list: false,
      },
      analytics: { read: true },
      logs: {
        create: false,
        read: true,
        update: false,
        delete: false,
        list: true,
        export: false,
      },
      users: { read: true, list: true },
      prompts: {
        create: false,
        read: false,
        update: false,
        delete: false,
        list: false,
        run: false,
      },
      datasets: {
        create: false,
        read: true,
        update: false,
        delete: false,
        list: true,
      },
      checklists: {
        create: false,
        read: true,
        update: false,
        delete: false,
        list: true,
      },
      enrichments: {
        create: false,
        read: true,
        update: false,
        delete: false,
        list: true,
      },
      evaluations: {
        create: false,
        read: true,
        update: false,
        delete: false,
        list: true,
        run: false,
      },
      settings: {
        read: false,
        list: false,
      },
    },
  },
  collaborator: {
    value: "collaborator",
    name: "Collaborator",
    description: "Can view resources, comment logs, and create prompt drafts",
    permissions: {
      projects: {
        create: false,
        read: true,
        update: false,
        delete: false,
        list: true,
      },
<<<<<<< HEAD
      dashboards: {
=======
      teamMembers: {
>>>>>>> 91587496
        create: false,
        read: true,
        update: false,
        delete: false,
<<<<<<< HEAD
        list: true,
      },
      charts: {
        create: false,
=======
        list: false,
      },
      privateKeys: {
        create: false,
        read: false,
        update: false,
        delete: false,
        list: false,
      },
      analytics: { read: true },
      logs: {
        create: false,
        read: true,
        update: true,
        delete: false,
        list: true,
        export: false,
      },
      users: { read: true, list: true },
      prompts: {
        create: false,
        create_draft: true,
>>>>>>> 91587496
        read: true,
        update: false,
        delete: false,
        list: true,
<<<<<<< HEAD
=======
        run: true,
      },
      datasets: {
        create: false,
        read: true,
        update: false,
        delete: false,
        list: true,
      },
      checklists: {
        create: false,
        read: true,
        update: false,
        delete: false,
        list: true,
      },
      enrichments: {
        create: false,
        read: true,
        update: false,
        delete: false,
        list: true,
      },
      evaluations: {
        create: false,
        read: true,
        update: false,
        delete: false,
        list: true,
        run: false,
      },
      settings: {
        read: false,
        list: false,
>>>>>>> 91587496
      },
    },
  },
  prompt_editor: {
    value: "prompt_editor",
    name: "Prompt Editor",
    description: "Access limited to prompt management",
    permissions: {
      prompts: {
        create: true,
        create_draft: true,
        read: true,
        update: true,
        delete: true,
        list: true,
        run: true,
      },
      teamMembers: {
        create: false,
        read: true,
        update: false,
        delete: false,
        list: true,
      },
      projects: {
        read: true,
        list: true,
      },
    },
  },
  billing: {
    value: "billing",
    name: "Billing",
    description: "Manage billing settings and invoices",
    permissions: {
      teamMembers: {
        create: false,
        read: true,
        update: false,
        delete: false,
        list: true,
      },
      billing: {
        create: false,
        read: true,
        update: false,
        delete: false,
        list: true,
      },
    },
  },
  analytics: {
    value: "analytics",
    name: "Analytics Viewer",
    description: "Can only access the Analytics page",
    permissions: {
      analytics: { read: true },
      projects: {
        read: true,
        list: true,
      },
      users: {
        list: true,
      },
      teamMembers: {
        list: true,
        read: true,
      },
    },
  },
};

export function hasReadAccess(
  userRole: Role,
  resourceName: ResourceName,
): boolean {
  try {
    return roles[userRole].permissions[resourceName]?.read || false;
  } catch (error) {
    return false;
  }
}

export function hasAccess(
  userRole: Role,
  resourceName: ResourceName,
  action: keyof (typeof roles)[Role]["permissions"][ResourceName],
): boolean {
  try {
    return roles[userRole].permissions[resourceName][action] || false;
  } catch (error) {
    return false;
  }
}<|MERGE_RESOLUTION|>--- conflicted
+++ resolved
@@ -362,11 +362,11 @@
         run: true,
       },
       settings: {
-        create: false,
-        read: false,
-        update: false,
-        delete: false,
-        list: false,
+        create: true,
+        read: true,
+        update: false,
+        delete: false,
+        list: true,
       },
       dashboards: {
         create: false,
@@ -482,21 +482,11 @@
         delete: false,
         list: true,
       },
-<<<<<<< HEAD
-      dashboards: {
-=======
-      teamMembers: {
->>>>>>> 91587496
-        create: false,
-        read: true,
-        update: false,
-        delete: false,
-<<<<<<< HEAD
-        list: true,
-      },
-      charts: {
-        create: false,
-=======
+      teamMembers: {
+        create: false,
+        read: true,
+        update: false,
+        delete: false,
         list: false,
       },
       privateKeys: {
@@ -519,13 +509,10 @@
       prompts: {
         create: false,
         create_draft: true,
->>>>>>> 91587496
-        read: true,
-        update: false,
-        delete: false,
-        list: true,
-<<<<<<< HEAD
-=======
+        read: true,
+        update: false,
+        delete: false,
+        list: true,
         run: true,
       },
       datasets: {
@@ -560,7 +547,20 @@
       settings: {
         read: false,
         list: false,
->>>>>>> 91587496
+      },
+      dashboards: {
+        create: false,
+        read: true,
+        update: false,
+        delete: false,
+        list: true,
+      },
+      charts: {
+        create: false,
+        read: true,
+        update: false,
+        delete: false,
+        list: true,
       },
     },
   },
