--- conflicted
+++ resolved
@@ -11,11 +11,7 @@
   },
   {
     id: "claude-3-5-sonnet-20240620",
-<<<<<<< HEAD
-    name: "claude-3-opus",
-=======
     name: "claude-3-5-sonnet",
->>>>>>> 400d815e
     provider: "anthropic",
   },
   {
