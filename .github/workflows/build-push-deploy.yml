name: Build Docker Images, Push to Registry, and Deploy to production

on:
  push
  # push:
  #   branches:
  #     - main
  # release:
  #   types: [published]

jobs:
<<<<<<< HEAD
  setup-build:
=======
  build-and-push:
>>>>>>> bc08a702
    runs-on: ubuntu-latest
    outputs:
      date: ${{ steps.get-date.outputs.date }}
      hash: ${{ steps.get-commit.outputs.hash }}
      tag: ${{ steps.get-tag.outputs.tag }}
    steps:
      - name: Check out the private Ops repo
        uses: actions/checkout@v4
        with:
          token: ${{ secrets.GH_TOKEN }}
          submodules: "recursive"

<<<<<<< HEAD
      - name: Generate date
        id: get-date
=======
      - name: Log in to Docker Hub
        uses: docker/login-action@v3
        with:
          username: ${{ secrets.DOCKERHUB_USERNAME }}
          password: ${{ secrets.DOCKERHUB_TOKEN }}

      - name: Set up Docker Buildx
        uses: docker/setup-buildx-action@v3
        with:
          version: "lab:latest"
          driver: cloud
          endpoint: "lunary/lunary"
          buildkitd-flags: --debug

      - name: Generate data
        id: date
>>>>>>> bc08a702
        run: echo "date=$(date +%Y-%m-%d-%Hh%Mm%Ss)" >> $GITHUB_OUTPUT

      - name: Get short commit hash
        id: get-commit
        run: echo "hash=$(git rev-parse --short HEAD)" >> $GITHUB_OUTPUT

      - name: Remove 'v' prefix from release tag
<<<<<<< HEAD
        id: get-tag
        run: echo "tag=$(echo ${{ github.event.release.tag_name }} | sed 's/^v//')" >> $GITHUB_OUTPUT

  build-and-push-amd64:
    needs: setup-build
    runs-on: ubuntu-latest
    strategy:
      matrix:
        service: [backend, frontend, radar]
    steps:
      - name: Set up Docker Buildx
        uses: docker/setup-buildx-action@v3

      - name: Login to private Docker Registry
        uses: docker/login-action@v3
        with:
          username: ${{ secrets.DOCKER_REGISTRY_USERNAME }}
          password: ${{ secrets.DOCKER_REGISTRY_PASSWORD }}

      - name: Build and push ${{ matrix.service }} (amd64)
=======
        id: release_tag
        run: echo "tag=$(echo ${{ github.event.release.tag_name }} | sed 's/^v//')" >> $GITHUB_OUTPUT

      - name: Build and push ${{ matrix.service }}
>>>>>>> bc08a702
        uses: docker/build-push-action@v5
        with:
          context: .
          file: ./ops/${{ matrix.service }}.Dockerfile
          push: true
          tags: |
            lunary/${{ matrix.service }}:latest
<<<<<<< HEAD
            lunary/${{ matrix.service }}:rev-${{ needs.setup-build.outputs.date }}-${{ needs.setup-build.outputs.hash }}
            ${{ github.event.release.tag_name != '' && format('lunary/{0}:{1}', matrix.service, needs.setup-build.outputs.tag) || '' }}
          platforms: linux/amd64
=======
            lunary/${{ matrix.service }}:rev-${{ steps.date.outputs.date }}-${{ steps.commit.outputs.hash }}
            ${{ github.event.release.tag_name != '' && format('lunary/{0}:{1}', matrix.service, steps.release_tag.outputs.tag) || '' }}
          platforms: linux/arm64,linux/amd64
          outputs: type=registry,push=true'
>>>>>>> bc08a702

  deploy:
    needs: build-and-push
    runs-on: ubuntu-latest
    steps:
      - name: Deploy to Production
        uses: appleboy/ssh-action@master
        with:
          host: ${{ secrets.PRODUCTION_IP_ADDRESS }}
          username: root
          key: ${{ secrets.SSH_PRIVATE_KEY }}
          port: ${{ secrets.PRODUCTION_PORT }}
          script: |
            docker image prune -f
            cd /opt/lunary
            docker compose pull
            docker compose down
<<<<<<< HEAD
            docker compose up -d

  build-lunary-ee-and-frontend:
    needs: setup-build
    strategy:
      matrix:
        service: [frontend, lunary-ee]
    runs-on: ubuntu-latest
    steps:
      - name: Set up Docker Buildx
        uses: docker/setup-buildx-action@v3

      - name: Login to private Docker Registry
        uses: docker/login-action@v3
=======
            docker compose up -d
>>>>>>> bc08a702
<|MERGE_RESOLUTION|>--- conflicted
+++ resolved
@@ -1,24 +1,18 @@
 name: Build Docker Images, Push to Registry, and Deploy to production
 
 on:
-  push
-  # push:
-  #   branches:
-  #     - main
-  # release:
-  #   types: [published]
+  push:
+    branches:
+      - main
+  release:
+    types: [published]
 
 jobs:
-<<<<<<< HEAD
-  setup-build:
-=======
   build-and-push:
->>>>>>> bc08a702
     runs-on: ubuntu-latest
-    outputs:
-      date: ${{ steps.get-date.outputs.date }}
-      hash: ${{ steps.get-commit.outputs.hash }}
-      tag: ${{ steps.get-tag.outputs.tag }}
+    strategy:
+      matrix:
+        service: [backend, frontend, radar]
     steps:
       - name: Check out the private Ops repo
         uses: actions/checkout@v4
@@ -26,10 +20,6 @@
           token: ${{ secrets.GH_TOKEN }}
           submodules: "recursive"
 
-<<<<<<< HEAD
-      - name: Generate date
-        id: get-date
-=======
       - name: Log in to Docker Hub
         uses: docker/login-action@v3
         with:
@@ -46,41 +36,17 @@
 
       - name: Generate data
         id: date
->>>>>>> bc08a702
         run: echo "date=$(date +%Y-%m-%d-%Hh%Mm%Ss)" >> $GITHUB_OUTPUT
 
       - name: Get short commit hash
-        id: get-commit
+        id: commit
         run: echo "hash=$(git rev-parse --short HEAD)" >> $GITHUB_OUTPUT
 
       - name: Remove 'v' prefix from release tag
-<<<<<<< HEAD
-        id: get-tag
-        run: echo "tag=$(echo ${{ github.event.release.tag_name }} | sed 's/^v//')" >> $GITHUB_OUTPUT
-
-  build-and-push-amd64:
-    needs: setup-build
-    runs-on: ubuntu-latest
-    strategy:
-      matrix:
-        service: [backend, frontend, radar]
-    steps:
-      - name: Set up Docker Buildx
-        uses: docker/setup-buildx-action@v3
-
-      - name: Login to private Docker Registry
-        uses: docker/login-action@v3
-        with:
-          username: ${{ secrets.DOCKER_REGISTRY_USERNAME }}
-          password: ${{ secrets.DOCKER_REGISTRY_PASSWORD }}
-
-      - name: Build and push ${{ matrix.service }} (amd64)
-=======
         id: release_tag
         run: echo "tag=$(echo ${{ github.event.release.tag_name }} | sed 's/^v//')" >> $GITHUB_OUTPUT
 
       - name: Build and push ${{ matrix.service }}
->>>>>>> bc08a702
         uses: docker/build-push-action@v5
         with:
           context: .
@@ -88,16 +54,10 @@
           push: true
           tags: |
             lunary/${{ matrix.service }}:latest
-<<<<<<< HEAD
-            lunary/${{ matrix.service }}:rev-${{ needs.setup-build.outputs.date }}-${{ needs.setup-build.outputs.hash }}
-            ${{ github.event.release.tag_name != '' && format('lunary/{0}:{1}', matrix.service, needs.setup-build.outputs.tag) || '' }}
-          platforms: linux/amd64
-=======
             lunary/${{ matrix.service }}:rev-${{ steps.date.outputs.date }}-${{ steps.commit.outputs.hash }}
             ${{ github.event.release.tag_name != '' && format('lunary/{0}:{1}', matrix.service, steps.release_tag.outputs.tag) || '' }}
           platforms: linux/arm64,linux/amd64
           outputs: type=registry,push=true'
->>>>>>> bc08a702
 
   deploy:
     needs: build-and-push
@@ -115,21 +75,4 @@
             cd /opt/lunary
             docker compose pull
             docker compose down
-<<<<<<< HEAD
-            docker compose up -d
-
-  build-lunary-ee-and-frontend:
-    needs: setup-build
-    strategy:
-      matrix:
-        service: [frontend, lunary-ee]
-    runs-on: ubuntu-latest
-    steps:
-      - name: Set up Docker Buildx
-        uses: docker/setup-buildx-action@v3
-
-      - name: Login to private Docker Registry
-        uses: docker/login-action@v3
-=======
-            docker compose up -d
->>>>>>> bc08a702
+            docker compose up -d