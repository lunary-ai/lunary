--- conflicted
+++ resolved
@@ -48,12 +48,8 @@
         run: |
           VER=$(jq -r '.version' node_modules/@playwright/test/package.json)
           echo "version=$VER" >> "$GITHUB_OUTPUT"
-<<<<<<< HEAD
-
-      - name: Cache Playwright browser 
-=======
+          
       - name: Cache Playwright browser
->>>>>>> 6843d4dd
         id: pw-cache
         uses: actions/cache@v4
         with:
