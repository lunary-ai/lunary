{
  "name": "lunary",
  "version": "1.0.0",
  "private": "true",
  "scripts": {
    "dev": "concurrently \"npm run frontend:dev\" \"npm run backend:dev\"",
    "frontend:start": "npm -w packages/frontend run start",
    "frontend:dev": "npm -w packages/frontend run dev",
    "backend:start": "npm -w packages/backend run start",
    "backend:dev": "npm -w packages/backend run dev"
  },
  "workspaces": [
    "packages/*"
<<<<<<< HEAD
  ]
=======
  ],
  "devDependencies": {
    "concurrently": "^8.2.2",
    "prettier": "^3.2.4",
    "tsup": "^8.0.1",
    "tsx": "^4.7.0",
    "typescript": "^5.3.3"
  }
>>>>>>> 66c7d4de
}<|MERGE_RESOLUTION|>--- conflicted
+++ resolved
@@ -11,9 +11,6 @@
   },
   "workspaces": [
     "packages/*"
-<<<<<<< HEAD
-  ]
-=======
   ],
   "devDependencies": {
     "concurrently": "^8.2.2",
@@ -22,5 +19,4 @@
     "tsx": "^4.7.0",
     "typescript": "^5.3.3"
   }
->>>>>>> 66c7d4de
 }